/*global define*/
define([
        '../Core/DeveloperError',
        '../Core/Color',
        '../Core/combine',
        '../Core/destroyObject',
        '../Core/FAR',
        '../Core/Math',
        '../Core/Cartesian3',
        '../Core/Matrix4',
        '../Core/ComponentDatatype',
        '../Core/PrimitiveType',
        '../Core/BoxTessellator',
        '../Core/BoundingSphere',
        '../Renderer/BufferUsage',
        '../Renderer/CommandLists',
        '../Renderer/CullFace',
        '../Renderer/DrawCommand',
        '../Renderer/BlendingState',
        './Material',
        '../Shaders/Noise',
        '../Shaders/Ray',
        '../Shaders/ConstructiveSolidGeometry',
        '../Shaders/SensorVolume',
        '../Shaders/ComplexConicSensorVolumeVS',
        '../Shaders/ComplexConicSensorVolumeFS',
        './SceneMode'
    ], function(
        DeveloperError,
        Color,
        combine,
        destroyObject,
        FAR,
        CesiumMath,
        Cartesian3,
        Matrix4,
        ComponentDatatype,
        PrimitiveType,
        BoxTessellator,
        BoundingSphere,
        BufferUsage,
        CommandLists,
        CullFace,
        DrawCommand,
        BlendingState,
        Material,
        ShadersNoise,
        ShadersRay,
        ShadersConstructiveSolidGeometry,
        ShadersSensorVolume,
        ComplexConicSensorVolumeVS,
        ComplexConicSensorVolumeFS,
        SceneMode) {
    "use strict";

    var attributeIndices = {
        position : 0
    };

    /**
     * DOC_TBA
     *
     * @alias ComplexConicSensorVolume
     * @constructor
     *
     * @see SensorVolumeCollection#addComplexConic
     */
    var ComplexConicSensorVolume = function(template) {
        var t = template || {};

        this._pickId = undefined;

        this._colorCommand = new DrawCommand();
        this._pickCommand = new DrawCommand();
        this._commandLists = new CommandLists();

        this._colorCommand.primitiveType = this._pickCommand.primitiveType = PrimitiveType.TRIANGLES;
        this._colorCommand.boundingVolume = this._pickCommand.boundingVolume = new BoundingSphere();

        /**
         * <code>true</code> if this sensor will be shown; otherwise, <code>false</code>
         *
         * @type Boolean
         */
        this.show = (typeof t.show === 'undefined') ? true : t.show;

        /**
         * When <code>true</code>, a polyline is shown where the sensor outline intersections the central body.  The default is <code>true</code>.
         *
         * @type Boolean
         *
         * @see ComplexConicSensorVolume#intersectionColor
         */
        this.showIntersection = (typeof t.showIntersection === 'undefined') ? true : t.showIntersection;

        /**
         * The 4x4 transformation matrix that transforms this sensor from model to world coordinates.  In it's model
         * coordinates, the sensor's principal direction is along the positive z-axis.  Minimum and maximum clock
         * angles are measured from the x-axis.  This matrix is available to GLSL vertex and fragment shaders via
         * {@link czm_model} and derived uniforms.
         * <br /><br />
         * <div align='center'>
         * <img src='images/ComplexConicSensorVolume.setModelMatrix.png' width='400' height='258' /><br />
         * Model coordinate system for a conic sensor
         * </div>
         *
         * @type Matrix4
         *
         * @see czm_model
         *
         * @example
         * // The sensor's vertex is located on the surface at -75.59777 degrees longitude and 40.03883 degrees latitude.
         * // The sensor's cone opens upward, along the surface normal.
         * var center = ellipsoid.cartographicToCartesian(Cartographic.fromDegrees(-75.59777, 40.03883));
         * sensor.modelMatrix = Transforms.eastNorthUpToFixedFrame(center);
         */
        this.modelMatrix = t.modelMatrix || Matrix4.IDENTITY.clone();

        /**
         * DOC_TBA
         *
         * @type Number
         *
         * @see ComplexConicSensorVolume#outerHalfAngle
         */
        this.innerHalfAngle = (typeof t.innerHalfAngle === 'undefined') ? CesiumMath.PI_OVER_TWO : t.innerHalfAngle;

        /**
         * DOC_TBA
         *
         * @type Number
         *
         * @see ComplexConicSensorVolume#innerHalfAngle
         */
        this.outerHalfAngle = (typeof t.outerHalfAngle === 'undefined') ? CesiumMath.PI_OVER_TWO : t.outerHalfAngle;
        this._outerHalfAngle = undefined;

        /**
         * DOC_TBA
         *
         * @type Number
         *
         * @see ComplexConicSensorVolume#innerHalfAngle
         */
        this.maximumClockAngle = (typeof t.maximumClockAngle === 'undefined') ? Math.PI : t.maximumClockAngle;
        this._maximumClockAngle = undefined;

        /**
         * DOC_TBA
         *
         * @type Number
         *
         * @see ComplexConicSensorVolume#innerHalfAngle
         */
        this.minimumClockAngle = (typeof t.minimumClockAngle === 'undefined') ? -Math.PI : t.minimumClockAngle;
        this._minimumClockAnglee = undefined;

        /**
         * DOC_TBA
         *
         * @type Number
         */
        this.radius = (typeof t.radius === 'undefined') ? Number.POSITIVE_INFINITY : t.radius;
        this._radius = undefined;

        //        /**
        //         * DOC_TBA
        //         *
        //         * @type Number
        //         */
        //        this.minimumClockAngle = (typeof t.minimumClockAngle === 'undefined') ? (-Math.PI / 4.0) : t.minimumClockAngle;

        //        /**
        //         * DOC_TBA
        //         *
        //         * @type Number
        //         */
        //        this.maximumClockAngle = (typeof t.maximumClockAngle === 'undefined') ? (Math.PI / 4.0) : t.maximumClockAngle;

        /**
         * DOC_TBA
         */
        this.outerMaterial = (typeof t.outerMaterial !== 'undefined') ? t.outerMaterial : Material.fromType(undefined, Material.ColorType);
        this._outerMaterial = undefined;

        /**
         * DOC_TBA
         */
        this.innerMaterial = (typeof t.innerMaterial !== 'undefined') ? t.innerMaterial : Material.fromType(undefined, Material.ColorType);
        this._innerMaterial = undefined;

        /**
         * DOC_TBA
         */
        this.capMaterial = (typeof t.capMaterial !== 'undefined') ? t.capMaterial : Material.fromType(undefined, Material.ColorType);
        this._capMaterial = undefined;

        /**
         * DOC_TBA
         */
        this.silhouetteMaterial = (typeof t.silhouetteMaterial !== 'undefined') ? t.silhouetteMaterial : Material.fromType(undefined, Material.ColorType);
        this._silhouetteMaterial = undefined;

        /**
         * The color of the polyline where the sensor outline intersects the central body.  The default is {@link Color.WHITE}.
         *
         * @type Color
         *
         * @see ComplexConicSensorVolume#showIntersection
         */
        this.intersectionColor = (typeof t.intersectionColor !== 'undefined') ? Color.clone(t.intersectionColor) : Color.clone(Color.WHITE);

        /**
<<<<<<< HEAD
         * <p>
         * Determines if the sensor is affected by lighting, i.e., if the sensor is bright on the
         * day side of the globe, and dark on the night side.  When <code>true</code>, the sensor
         * is affected by lighting; when <code>false</code>, the sensor is uniformly shaded regardless
         * of the sun position.
         * </p>
         * <p>
         * The default is <code>true</code>.
         * </p>
         */
        this.affectedByLighting = this._affectedByLighting = (typeof t.affectedByLighting !== 'undefined') ? t.affectedByLighting : true;
=======
         * DOC_TBA
         *
         * @type Number
         */
        this.erosion = (typeof t.erosion === 'undefined') ? 1.0 : t.erosion;
>>>>>>> 05ed04d7

        var that = this;
        this._uniforms = {
            u_sensorRadius : function() {
                return isFinite(that.radius) ? that.radius : FAR;
            },
            u_outerHalfAngle : function() {
                return that.outerHalfAngle;
            },
            u_innerHalfAngle : function() {
                return that.innerHalfAngle;
            },
            u_maximumClockAngle : function() {
                return that.maximumClockAngle;
            },
            u_minimumClockAngle : function() {
                return that.minimumClockAngle;
            },
            u_showIntersection : function() {
                return that.showIntersection;
            },
            u_intersectionColor : function() {
                return that.intersectionColor;
            }
        };
        this._mode = SceneMode.SCENE3D;
    };

    ComplexConicSensorVolume.prototype._getBoundingVolume = function() {
        var r = isFinite(this.radius) ? this.radius : FAR;

        var mesh;
        var minimumCorner;
        var maximumCorner;
        if (this.outerHalfAngle <= CesiumMath.toRadians(45.0)) {
            // Bound sensor with a frustum
            var l = Math.tan(this.outerHalfAngle) * r;

            var positions = [
                Cartesian3.ZERO,           // Sensor vertex
                new Cartesian3(l, -l, r),  // Sensor cap: ( x, -y)
                new Cartesian3(l, l, r),   // Sensor cap: ( x,  y)
                new Cartesian3(-l, l, r),  // Sensor cap: (-x,  y)
                new Cartesian3(-l, -l, r)  // Sensor cap: (-x, -y)
            ];

            var values = [];
            for (var i = 0; i < positions.length; ++i) {
                values.push(positions[i].x, positions[i].y, positions[i].z);
            }

            mesh = {
                attributes : {
                    position : {
                        componentDatatype : ComponentDatatype.FLOAT,
                        componentsPerAttribute : 3,
                        values : values
                    }
                },
                indexLists : [{
                    primitiveType : PrimitiveType.TRIANGLES,
                    values : [
                              0, 1, 4, // bottom side
                              0, 4, 3, // left side
                              0, 3, 2, // top side
                              0, 2, 1, // right side
                              1, 2, 3, // top
                              1, 3, 4
                          ]
                }]
            };

            BoundingSphere.fromPoints(positions, this._colorCommand.boundingVolume);
        } else if (this.outerHalfAngle <= CesiumMath.toRadians(90.0)) {
         // Bound sensor with box in the +z half-space
            minimumCorner = new Cartesian3(-r, -r, 0.0);
            maximumCorner = new Cartesian3(r, r, r);

            mesh = BoxTessellator.compute({
                minimumCorner : minimumCorner,
                maximumCorner : maximumCorner
            });

            BoundingSphere.fromPoints([minimumCorner, maximumCorner], this._colorCommand.boundingVolume);
        } else {
            // Bound sensor with box
            minimumCorner = new Cartesian3(-r, -r, -r);
            maximumCorner = new Cartesian3(r, r, r);

            mesh = BoxTessellator.compute({
                minimumCorner : minimumCorner,
                maximumCorner : maximumCorner
            });

            BoundingSphere.fromPoints([minimumCorner, maximumCorner], this._colorCommand.boundingVolume);
        }

        return mesh;
    };

    ComplexConicSensorVolume.prototype._combineMaterials = function() {
        // On older/mobile hardware, we could do one pass per material to avoid
        // going over the maximum uniform limit

        var materials = {
            'czm_getOuterMaterial' : this.outerMaterial,
            'czm_getInnerMaterial' : this.innerMaterial,
            'czm_getCapMaterial' : this.capMaterial,
            'czm_getSilhouetteMaterial' : this.silhouetteMaterial
        };

        var combinedUniforms = {};
        var concatenatedSource = '';
        for (var materialId in materials) {
            if (materials.hasOwnProperty(materialId)) {
                var material = materials[materialId];
                var materialSource = material.shaderSource.replace(/czm_getMaterial/g, materialId);
                var materialUniforms = material._uniforms;
                for (var uniformName in materialUniforms) {
                    if (materialUniforms.hasOwnProperty(uniformName)) {
                        var count = 1;
                        var newUniformName = uniformName;
                        while (combinedUniforms.hasOwnProperty(newUniformName)) {
                            newUniformName = uniformName + count;
                            count += 1;
                        }
                        materialSource = materialSource.replace(new RegExp(uniformName, 'g'), newUniformName);
                        combinedUniforms[newUniformName] = materialUniforms[uniformName];
                    }
                }
                concatenatedSource += materialSource;
            }
        }
        return {
            _uniforms : combinedUniforms,
            shaderSource : concatenatedSource
        };
    };

    /**
     * DOC_TBA
     *
     * @memberof ComplexConicSensorVolume
     *
     * @exception {DeveloperError} this.innerHalfAngle cannot be greater than this.outerHalfAngle.
     * @exception {DeveloperError} this.radius must be greater than or equal to zero.
     * @exception {DeveloperError} this.outerMaterial must be defined.
     * @exception {DeveloperError} this.innerMaterial must be defined.
     * @exception {DeveloperError} this.capMaterial must be defined.
     * @exception {DeveloperError} this.silhouetteMaterial must be defined.
     */
    ComplexConicSensorVolume.prototype.update = function(context, frameState, commandList) {
        this._mode = frameState.mode;
        if (!this.show || this._mode !== SceneMode.SCENE3D) {
            return;
        }

        if (this.innerHalfAngle > this.outerHalfAngle) {
            throw new DeveloperError('this.innerHalfAngle cannot be greater than this.outerHalfAngle.');
        }

        if (this.radius < 0.0) {
            throw new DeveloperError('this.radius must be greater than or equal to zero.');
        }

        if (typeof this.outerMaterial === 'undefined') {
            throw new DeveloperError('this.outerMaterial must be defined.');
        }

        if (typeof this.innerMaterial === 'undefined') {
            throw new DeveloperError('this.innerMaterial must be defined.');
        }

        if (typeof this.capMaterial === 'undefined') {
            throw new DeveloperError('this.capMaterial must be defined.');
        }

        if (typeof this.silhouetteMaterial === 'undefined') {
            throw new DeveloperError('this.silhouetteMaterial must be defined.');
        }

        // Recreate vertex array when proxy geometry needs to change
        if ((this._outerHalfAngle !== this.outerHalfAngle) || (this._radius !== this.radius)) {
            this._outerHalfAngle = this.outerHalfAngle;
            this._radius = this.radius;

            this._colorCommand.vertexArray = this._pickCommand.vertexArray = context.createVertexArrayFromMesh({
                mesh : this._getBoundingVolume(),
                attributeIndices : attributeIndices,
                bufferUsage : BufferUsage.STATIC_DRAW
            });
        }

        if (typeof this._colorCommand.renderState === 'undefined') {
            this._colorCommand.renderState = this._pickCommand.renderState = context.createRenderState({
                cull : {
                    enabled : true,
                    face : CullFace.FRONT
                },
                blending : BlendingState.ALPHA_BLEND
               // Does not read or write depth
            });
        }

        var pass = frameState.passes;
        this._colorCommand.modelMatrix = this._colorCommand.modelMatrix = this.modelMatrix;

        this._commandLists.removeAll();
        if (pass.color) {
            var outerChanged = this._outerMaterial !== this.outerMaterial;
            var innerChanged = this._innerMaterial !== this.innerMaterial;
            var capChanged = this._capMaterial !== this.capMaterial;
            var silhouetteChanged = this._silhouetteMaterial !== this.silhouetteMaterial;
            var materialChanged = outerChanged || innerChanged || capChanged || silhouetteChanged;

            if (materialChanged) {
                this._outerMaterial = this.outerMaterial;
                this._innerMaterial = this.innerMaterial;
                this._capMaterial = this.capMaterial;
                this._silhouetteMaterial = this.silhouetteMaterial;

                var material = this._combineMaterials();
                this._colorCommand.uniformMap = combine([this._uniforms, material._uniforms], false, false);

                var fsSource =
                    '#line 0\n' +
                    ShadersNoise +
                    '#line 0\n' +
                    ShadersRay +
                    '#line 0\n' +
                    ShadersConstructiveSolidGeometry +
                    '#line 0\n' +
                    ShadersSensorVolume +
                    '#line 0\n' +
                    material.shaderSource +
                    '#line 0\n' +
                    ComplexConicSensorVolumeFS;

                this._colorCommand.shaderProgram = this._colorCommand.shaderProgram && this._colorCommand.shaderProgram.release();
                this._colorCommand.shaderProgram = context.getShaderCache().getShaderProgram(ComplexConicSensorVolumeVS, fsSource, attributeIndices);
            }

            this._commandLists.colorList.push(this._colorCommand);
        }

        if (pass.pick) {
            if (typeof this._pickId === 'undefined') {
                // Since this ignores all other materials, if a material does discard, the sensor will still be picked.
                var fsPickSource =
                    '#define RENDER_FOR_PICK 1\n' +
                    '#line 0\n' +
                    ShadersRay +
                    '#line 0\n' +
                    ShadersConstructiveSolidGeometry +
                    '#line 0\n' +
                    ShadersSensorVolume +
                    '#line 0\n' +
                    ComplexConicSensorVolumeFS;

                this._pickCommand.shaderProgram = context.getShaderCache().getShaderProgram(ComplexConicSensorVolumeVS, fsPickSource, attributeIndices);
                this._pickId = context.createPickId(this);

                var that = this;
                this._pickCommand.uniformMap = combine([this._uniforms, {
                    u_pickColor : function() {
                        return that._pickId.normalizedRgba;
                    }
                }], false, false);
            }

            this._commandLists.pickList.push(this._pickCommand);
        }

        if (!this._commandLists.empty()) {
            commandList.push(this._commandLists);
        }
    };

    /**
     * DOC_TBA
     * @memberof ComplexConicSensorVolume
     */
    ComplexConicSensorVolume.prototype.isDestroyed = function() {
        return false;
    };

    /**
     * DOC_TBA
     * @memberof ComplexConicSensorVolume
     */
    ComplexConicSensorVolume.prototype.destroy = function() {
        this._colorCommand.vertexArray = this._colorCommand.vertexArray && this._colorCommand.vertexArray.destroy();
        this._colorCommand.shaderProgram = this._colorCommand.shaderProgram && this._colorCommand.shaderProgram.release();
        this._pickCommand.shaderProgram = this._pickCommand.shaderProgram && this._pickCommand.shaderProgram.release();
        this._pickId = this._pickId && this._pickId.destroy();
        return destroyObject(this);
    };

    return ComplexConicSensorVolume;
});<|MERGE_RESOLUTION|>--- conflicted
+++ resolved
@@ -211,7 +211,6 @@
         this.intersectionColor = (typeof t.intersectionColor !== 'undefined') ? Color.clone(t.intersectionColor) : Color.clone(Color.WHITE);
 
         /**
-<<<<<<< HEAD
          * <p>
          * Determines if the sensor is affected by lighting, i.e., if the sensor is bright on the
          * day side of the globe, and dark on the night side.  When <code>true</code>, the sensor
@@ -223,13 +222,6 @@
          * </p>
          */
         this.affectedByLighting = this._affectedByLighting = (typeof t.affectedByLighting !== 'undefined') ? t.affectedByLighting : true;
-=======
-         * DOC_TBA
-         *
-         * @type Number
-         */
-        this.erosion = (typeof t.erosion === 'undefined') ? 1.0 : t.erosion;
->>>>>>> 05ed04d7
 
         var that = this;
         this._uniforms = {
