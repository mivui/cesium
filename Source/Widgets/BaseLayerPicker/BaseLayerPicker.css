.cesium-baseLayerPicker-selected {
    display: box;
    position: relative;
    width: 100%;
    height: 100%;
    border-radius: 14%;
}

.cesium-baseLayerPicker-selected:hover {
    box-shadow: 0 0 8px #fff, 0 0 8px #fff;
}

.cesium-baseLayerPicker-visible {
    visibility: visible;
    opacity: 1;
    transition: opacity 0.25s linear;
    -webkit-transition: opacity 0.25s linear;
    -moz-transition: opacity 0.25s linear;
}

.cesium-baseLayerPicker-hidden {
    visibility: hidden;
    opacity: 0;
    transition: visibility 0s 0.25s, opacity 0.25s linear;
    -webkit-transition: visibility 0s 0.25s, opacity 0.25s linear;
    -moz-transition: visibility 0s 0.25s, opacity 0.25s linear;
}

.cesium-baseLayerPicker-dropDown {
<<<<<<< HEAD
    display: block;
    position: relative;
    width: 225px;
    max-height: 225px;
    padding: 6px;
    border-radius: 7%;
    float: right;
    background-color: rgba(0, 0, 0, 0.75);
    overflow: auto;
}

.cesium-baseLayerPicker-item {
    display: inline-block;
    position: relative;
    width: 64px;
    margin: 2px;
    border-radius: 14%;
    background-repeat: no-repeat;
    vertical-align: top;
    text-align: center;
    overflow: hidden;
}

.cesium-baseLayerPicker-item:hover {
    overflow: visible;
    box-shadow: 0 0 8px #fff, 0 0 8px #fff;
}

.cesium-baseLayerPicker-itemLabel {
    display: box;
    position: relative;
    width: auto;
    height: auto;
    float: bottom;
    color: #edffff;
    background-color: rgba(0, 0, 0, 0);
    font-family: sans-serif;
    font-size: 8pt;
    text-align: center;
    vertical-align: middle;
}

.cesium-baseLayerPicker-itemIcon {
    display: box;
    position: relative;
    width: inherit;
    height: auto;
    padding: 0;
    margin: 0;
    border: 0;
    border-radius: 14%;
    background-size: 100% 100%;
    color: #edffff;
    background-color: rgba(0, 0, 0, 0);
=======
	position: relative;
	width: 225px;
	max-height : 225px;
	float: right;
	background-color: rgba(38, 38, 38, 0.75);
	padding: 6px;
	overflow-x: hidden;
	overflow-y: auto;
	border-radius: 10px;
}

.cesium-baseLayerPicker-item {
	display: inline-block;
	position: relative;
	background-repeat: no-repeat;
	border-radius: 14%;
	vertical-align: top;
	margin: 2px 5px;
	width: 64px;
	overflow: hidden;
	text-align: center;
	cursor: pointer;
}

.cesium-baseLayerPicker-item:hover {
	overflow: visible;
}

.cesium-baseLayerPicker-itemLabel {
	float: bottom;
	display: box;
	width: auto;
	height: auto;
	position: relative;
	font-family: sans-serif;
	font-size: 8pt;
	text-align: center;
	vertical-align: middle;
	color: #edffff;
    cursor: pointer;
}

.cesium-baseLayerPicker-item:hover .cesium-baseLayerPicker-itemLabel, .cesium-baseLayerPicker-item:focus .cesium-baseLayerPicker-itemLabel {
    text-decoration: underline;
}

.cesium-baseLayerPicker-itemIcon {
	display: inline-block;
	position: relative;
	width: inherit;
	height: auto;
	background-size: 100% 100%;
	background-color: rgba(0, 0, 0, 0);
	border: solid 1px transparent;
	border-radius: 14%;
	color: #edffff;
	margin: 0;
	padding: 0;
    cursor: pointer;
}

.cesium-baseLayerPicker-item:hover .cesium-baseLayerPicker-itemIcon {
    border-color: #fff;
    box-shadow: 0 0 8px #fff, 0 0 8px #fff;
>>>>>>> 52ce0c57
}<|MERGE_RESOLUTION|>--- conflicted
+++ resolved
@@ -27,101 +27,41 @@
 }
 
 .cesium-baseLayerPicker-dropDown {
-<<<<<<< HEAD
     display: block;
     position: relative;
     width: 225px;
     max-height: 225px;
+    float: right;
+    background-color: rgba(38, 38, 38, 0.75);
     padding: 6px;
-    border-radius: 7%;
-    float: right;
-    background-color: rgba(0, 0, 0, 0.75);
     overflow: auto;
+    border-radius: 10px;
 }
 
 .cesium-baseLayerPicker-item {
     display: inline-block;
     position: relative;
+    background-repeat: no-repeat;
+    border-radius: 14%;
+    vertical-align: top;
+    margin: 2px 5px;
     width: 64px;
-    margin: 2px;
-    border-radius: 14%;
-    background-repeat: no-repeat;
-    vertical-align: top;
+    overflow: hidden;
     text-align: center;
-    overflow: hidden;
+    cursor: pointer;
 }
 
 .cesium-baseLayerPicker-item:hover {
     overflow: visible;
-    box-shadow: 0 0 8px #fff, 0 0 8px #fff;
 }
 
 .cesium-baseLayerPicker-itemLabel {
-    display: box;
-    position: relative;
-    width: auto;
-    height: auto;
-    float: bottom;
-    color: #edffff;
-    background-color: rgba(0, 0, 0, 0);
+    display: block;
     font-family: sans-serif;
     font-size: 8pt;
     text-align: center;
     vertical-align: middle;
-}
-
-.cesium-baseLayerPicker-itemIcon {
-    display: box;
-    position: relative;
-    width: inherit;
-    height: auto;
-    padding: 0;
-    margin: 0;
-    border: 0;
-    border-radius: 14%;
-    background-size: 100% 100%;
     color: #edffff;
-    background-color: rgba(0, 0, 0, 0);
-=======
-	position: relative;
-	width: 225px;
-	max-height : 225px;
-	float: right;
-	background-color: rgba(38, 38, 38, 0.75);
-	padding: 6px;
-	overflow-x: hidden;
-	overflow-y: auto;
-	border-radius: 10px;
-}
-
-.cesium-baseLayerPicker-item {
-	display: inline-block;
-	position: relative;
-	background-repeat: no-repeat;
-	border-radius: 14%;
-	vertical-align: top;
-	margin: 2px 5px;
-	width: 64px;
-	overflow: hidden;
-	text-align: center;
-	cursor: pointer;
-}
-
-.cesium-baseLayerPicker-item:hover {
-	overflow: visible;
-}
-
-.cesium-baseLayerPicker-itemLabel {
-	float: bottom;
-	display: box;
-	width: auto;
-	height: auto;
-	position: relative;
-	font-family: sans-serif;
-	font-size: 8pt;
-	text-align: center;
-	vertical-align: middle;
-	color: #edffff;
     cursor: pointer;
 }
 
@@ -130,22 +70,21 @@
 }
 
 .cesium-baseLayerPicker-itemIcon {
-	display: inline-block;
-	position: relative;
-	width: inherit;
-	height: auto;
-	background-size: 100% 100%;
-	background-color: rgba(0, 0, 0, 0);
-	border: solid 1px transparent;
-	border-radius: 14%;
-	color: #edffff;
-	margin: 0;
-	padding: 0;
+    display: inline-block;
+    position: relative;
+    width: inherit;
+    height: auto;
+    background-size: 100% 100%;
+    background-color: rgba(0, 0, 0, 0);
+    border: solid 1px transparent;
+    border-radius: 14%;
+    color: #edffff;
+    margin: 0;
+    padding: 0;
     cursor: pointer;
 }
 
 .cesium-baseLayerPicker-item:hover .cesium-baseLayerPicker-itemIcon {
     border-color: #fff;
     box-shadow: 0 0 8px #fff, 0 0 8px #fff;
->>>>>>> 52ce0c57
 }