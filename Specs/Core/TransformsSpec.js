--- conflicted
+++ resolved
@@ -284,13 +284,8 @@
                     var t4 = Matrix4.fromRotationTranslation(t, Cartesian3.ZERO);
                     expect(Matrix4.inverse(t4, new Matrix4())).toEqualEpsilon(Matrix4.inverseTransformation(t4, new Matrix4()), CesiumMath.EPSILON14);
 
-<<<<<<< HEAD
                     var expectedMtx = Matrix3.fromQuaternion(Quaternion.conjugate(componentsData[i].icrfToFixedQuaternion, new Quaternion()));
-                    var testInverse = Matrix3.multiply(Matrix3.transpose(t), expectedMtx);
-=======
-                    var expectedMtx = Matrix3.fromQuaternion(Quaternion.conjugate(componentsData[i].icrfToFixedQuaternion));
                     var testInverse = Matrix3.multiply(Matrix3.transpose(t, new Matrix3()), expectedMtx, new Matrix3());
->>>>>>> d8b8e55c
                     var testDiff = new Matrix3();
                     for ( var k = 0; k < 9; k++) {
                         testDiff[k] = t[k] - expectedMtx[k];
