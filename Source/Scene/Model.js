import BoundingSphere from "../Core/BoundingSphere.js";
import Cartesian3 from "../Core/Cartesian3.js";
import Cartesian4 from "../Core/Cartesian4.js";
import Cartographic from "../Core/Cartographic.js";
import Check from "../Core/Check.js";
import clone from "../Core/clone.js";
import Color from "../Core/Color.js";
import combine from "../Core/combine.js";
import createGuid from "../Core/createGuid.js";
import Credit from "../Core/Credit.js";
import defaultValue from "../Core/defaultValue.js";
import defer from "../Core/defer.js";
import defined from "../Core/defined.js";
import deprecationWarning from "../Core/deprecationWarning.js";
import destroyObject from "../Core/destroyObject.js";
import DeveloperError from "../Core/DeveloperError.js";
import DistanceDisplayCondition from "../Core/DistanceDisplayCondition.js";
import FeatureDetection from "../Core/FeatureDetection.js";
import getAbsoluteUri from "../Core/getAbsoluteUri.js";
import getJsonFromTypedArray from "../Core/getJsonFromTypedArray.js";
import getMagic from "../Core/getMagic.js";
import getStringFromTypedArray from "../Core/getStringFromTypedArray.js";
import IndexDatatype from "../Core/IndexDatatype.js";
import ImageBasedLighting from "./ImageBasedLighting.js";
import loadImageFromTypedArray from "../Core/loadImageFromTypedArray.js";
import loadKTX2 from "../Core/loadKTX2.js";
import CesiumMath from "../Core/Math.js";
import Matrix3 from "../Core/Matrix3.js";
import Matrix4 from "../Core/Matrix4.js";
import PixelFormat from "../Core/PixelFormat.js";
import PrimitiveType from "../Core/PrimitiveType.js";
import Quaternion from "../Core/Quaternion.js";
import Resource from "../Core/Resource.js";
import Transforms from "../Core/Transforms.js";
import WebGLConstants from "../Core/WebGLConstants.js";
import Buffer from "../Renderer/Buffer.js";
import BufferUsage from "../Renderer/BufferUsage.js";
import DrawCommand from "../Renderer/DrawCommand.js";
import Pass from "../Renderer/Pass.js";
import RenderState from "../Renderer/RenderState.js";
import Sampler from "../Renderer/Sampler.js";
import ShaderProgram from "../Renderer/ShaderProgram.js";
import ShaderSource from "../Renderer/ShaderSource.js";
import Texture from "../Renderer/Texture.js";
import TextureMinificationFilter from "../Renderer/TextureMinificationFilter.js";
import TextureWrap from "../Renderer/TextureWrap.js";
import VertexArray from "../Renderer/VertexArray.js";
import addDefaults from "./GltfPipeline/addDefaults.js";
import addPipelineExtras from "./GltfPipeline/addPipelineExtras.js";
import ForEach from "./GltfPipeline/ForEach.js";
import getAccessorByteStride from "./GltfPipeline/getAccessorByteStride.js";
import usesExtension from "./GltfPipeline/usesExtension.js";
import numberOfComponentsForType from "./GltfPipeline/numberOfComponentsForType.js";
import parseGlb from "./GltfPipeline/parseGlb.js";
import updateVersion from "./GltfPipeline/updateVersion.js";
import Axis from "./Axis.js";
import BlendingState from "./BlendingState.js";
import ClippingPlaneCollection from "./ClippingPlaneCollection.js";
import ColorBlendMode from "./ColorBlendMode.js";
import DepthFunction from "./DepthFunction.js";
import DracoLoader from "./DracoLoader.js";
import getClipAndStyleCode from "./getClipAndStyleCode.js";
import getClippingFunction from "./getClippingFunction.js";
import HeightReference from "./HeightReference.js";
import JobType from "./JobType.js";
import ModelAnimationCache from "./ModelAnimationCache.js";
import ModelAnimationCollection from "./ModelAnimationCollection.js";
import ModelLoadResources from "./ModelLoadResources.js";
import ModelMaterial from "./ModelMaterial.js";
import ModelMesh from "./ModelMesh.js";
import ModelNode from "./ModelNode.js";
import ModelOutlineLoader from "./ModelOutlineLoader.js";
import ModelUtility from "./ModelUtility.js";
import OctahedralProjectedCubeMap from "./OctahedralProjectedCubeMap.js";
import processModelMaterialsCommon from "./processModelMaterialsCommon.js";
import processPbrMaterials from "./processPbrMaterials.js";
import SceneMode from "./SceneMode.js";
import ShadowMode from "./ShadowMode.js";
import SplitDirection from "./SplitDirection.js";
import Splitter from "./Splitter.js";
import StencilConstants from "./StencilConstants.js";

const boundingSphereCartesian3Scratch = new Cartesian3();

const ModelState = ModelUtility.ModelState;

// glTF MIME types discussed in https://github.com/KhronosGroup/glTF/issues/412 and https://github.com/KhronosGroup/glTF/issues/943
const defaultModelAccept =
  "model/gltf-binary,model/gltf+json;q=0.8,application/json;q=0.2,*/*;q=0.01";

const articulationEpsilon = CesiumMath.EPSILON16;

///////////////////////////////////////////////////////////////////////////

function setCachedGltf(model, cachedGltf) {
  model._cachedGltf = cachedGltf;
}

// glTF JSON can be big given embedded geometry, textures, and animations, so we
// cache it across all models using the same url/cache-key.  This also reduces the
// slight overhead in assigning defaults to missing values.
//
// Note that this is a global cache, compared to renderer resources, which
// are cached per context.
function CachedGltf(options) {
  this._gltf = options.gltf;
  this.ready = options.ready;
  this.modelsToLoad = [];
  this.count = 0;
}

Object.defineProperties(CachedGltf.prototype, {
  gltf: {
    set: function (value) {
      this._gltf = value;
    },

    get: function () {
      return this._gltf;
    },
  },
});

CachedGltf.prototype.makeReady = function (gltfJson) {
  this.gltf = gltfJson;

  const models = this.modelsToLoad;
  const length = models.length;
  for (let i = 0; i < length; ++i) {
    const m = models[i];
    if (!m.isDestroyed()) {
      setCachedGltf(m, this);
    }
  }
  this.modelsToLoad = undefined;
  this.ready = true;
};

const gltfCache = {};
const uriToGuid = {};
///////////////////////////////////////////////////////////////////////////

/**
 * A 3D model based on glTF, the runtime asset format for WebGL, OpenGL ES, and OpenGL.
 * <p>
 * Cesium includes support for geometry and materials, glTF animations, and glTF skinning.
 * In addition, individual glTF nodes are pickable with {@link Scene#pick} and animatable
 * with {@link Model#getNode}.  glTF cameras and lights are not currently supported.
 * </p>
 * <p>
 * An external glTF asset is created with {@link Model.fromGltf}.  glTF JSON can also be
 * created at runtime and passed to this constructor function.  In either case, the
 * {@link Model#readyPromise} is resolved when the model is ready to render, i.e.,
 * when the external binary, image, and shader files are downloaded and the WebGL
 * resources are created.
 * </p>
 * <p>
 * Cesium supports glTF assets with the following extensions:
 * <ul>
 * <li>
 * {@link https://github.com/KhronosGroup/glTF/blob/master/extensions/1.0/Khronos/KHR_binary_glTF/README.md|KHR_binary_glTF (glTF 1.0)}
 * </li><li>
 * {@link https://github.com/KhronosGroup/glTF/blob/master/extensions/1.0/Khronos/KHR_materials_common/README.md|KHR_materials_common (glTF 1.0)}
 * </li><li>
 * {@link https://github.com/KhronosGroup/glTF/blob/master/extensions/1.0/Vendor/WEB3D_quantized_attributes/README.md|WEB3D_quantized_attributes (glTF 1.0)}
 * </li><li>
 * {@link https://github.com/KhronosGroup/glTF/tree/master/extensions/2.0/Vendor/AGI_articulations/README.md|AGI_articulations}
 * </li><li>
 * {@link https://github.com/KhronosGroup/glTF/pull/1302|KHR_blend (draft)}
 * </li><li>
 * {@link https://github.com/KhronosGroup/glTF/blob/master/extensions/2.0/Khronos/KHR_draco_mesh_compression/README.md|KHR_draco_mesh_compression}
 * </li><li>
 * {@link https://github.com/KhronosGroup/glTF/tree/master/extensions/2.0/Khronos/KHR_materials_pbrSpecularGlossiness/README.md|KHR_materials_pbrSpecularGlossiness}
 * </li><li>
 * {@link https://github.com/KhronosGroup/glTF/tree/master/extensions/2.0/Khronos/KHR_materials_unlit/README.md|KHR_materials_unlit}
 * </li><li>
 * {@link https://github.com/KhronosGroup/glTF/blob/master/extensions/2.0/Khronos/KHR_techniques_webgl/README.md|KHR_techniques_webgl}
 * </li><li>
 * {@link https://github.com/KhronosGroup/glTF/blob/master/extensions/2.0/Khronos/KHR_texture_transform/README.md|KHR_texture_transform}
 * </li><li>
 * {@link https://github.com/KhronosGroup/glTF/blob/master/extensions/2.0/Khronos/KHR_texture_basisu|KHR_texture_basisu}
 * </li>
 * </ul>
 * </p>
 * <p>
 * Note: for models with compressed textures using the KHR_texture_basisu extension, we recommend power of 2 textures in both dimensions
 * for maximum compatibility. This is because some samplers require power of 2 textures ({@link https://developer.mozilla.org/en-US/docs/Web/API/WebGL_API/Tutorial/Using_textures_in_WebGL|Using textures in WebGL})
 * and KHR_texture_basisu requires multiple of 4 dimensions ({@link https://github.com/KhronosGroup/glTF/blob/master/extensions/2.0/Khronos/KHR_texture_basisu/README.md#additional-requirements|KHR_texture_basisu additional requirements}).
 * </p>
 * <p>
 * For high-precision rendering, Cesium supports the {@link https://github.com/KhronosGroup/glTF/blob/master/extensions/1.0/Vendor/CESIUM_RTC/README.md|CESIUM_RTC} extension, which introduces the
 * CESIUM_RTC_MODELVIEW parameter semantic that says the node is in WGS84 coordinates translated
 * relative to a local origin.
 * </p>
 *
 * @alias Model
 * @constructor
 *
 * @param {Object} [options] Object with the following properties:
 * @param {Object|ArrayBuffer|Uint8Array} [options.gltf] A glTF JSON object, or a binary glTF buffer.
 * @param {Resource|String} [options.basePath=''] The base path that paths in the glTF JSON are relative to.
 * @param {Boolean} [options.show=true] Determines if the model primitive will be shown.
 * @param {Matrix4} [options.modelMatrix=Matrix4.IDENTITY] The 4x4 transformation matrix that transforms the model from model to world coordinates.
 * @param {Number} [options.scale=1.0] A uniform scale applied to this model.
 * @param {Number} [options.minimumPixelSize=0.0] The approximate minimum pixel size of the model regardless of zoom.
 * @param {Number} [options.maximumScale] The maximum scale size of a model. An upper limit for minimumPixelSize.
 * @param {Object} [options.id] A user-defined object to return when the model is picked with {@link Scene#pick}.
 * @param {Boolean} [options.allowPicking=true] When <code>true</code>, each glTF mesh and primitive is pickable with {@link Scene#pick}.
 * @param {Boolean} [options.incrementallyLoadTextures=true] Determine if textures may continue to stream in after the model is loaded.
 * @param {Boolean} [options.asynchronous=true] Determines if model WebGL resource creation will be spread out over several frames or block until completion once all glTF files are loaded.
 * @param {Boolean} [options.clampAnimations=true] Determines if the model's animations should hold a pose over frames where no keyframes are specified.
 * @param {ShadowMode} [options.shadows=ShadowMode.ENABLED] Determines whether the model casts or receives shadows from light sources.
 * @param {Boolean} [options.debugShowBoundingVolume=false] For debugging only. Draws the bounding sphere for each draw command in the model.
 * @param {Boolean} [options.debugWireframe=false] For debugging only. Draws the model in wireframe.
 * @param {HeightReference} [options.heightReference=HeightReference.NONE] Determines how the model is drawn relative to terrain.
 * @param {Scene} [options.scene] Must be passed in for models that use the height reference property.
 * @param {DistanceDisplayCondition} [options.distanceDisplayCondition] The condition specifying at what distance from the camera that this model will be displayed.
 * @param {Color} [options.color=Color.WHITE] A color that blends with the model's rendered color.
 * @param {ColorBlendMode} [options.colorBlendMode=ColorBlendMode.HIGHLIGHT] Defines how the color blends with the model.
 * @param {Number} [options.colorBlendAmount=0.5] Value used to determine the color strength when the <code>colorBlendMode</code> is <code>MIX</code>. A value of 0.0 results in the model's rendered color while a value of 1.0 results in a solid color, with any value in-between resulting in a mix of the two.
 * @param {Color} [options.silhouetteColor=Color.RED] The silhouette color. If more than 256 models have silhouettes enabled, there is a small chance that overlapping models will have minor artifacts.
 * @param {Number} [options.silhouetteSize=0.0] The size of the silhouette in pixels.
 * @param {ClippingPlaneCollection} [options.clippingPlanes] The {@link ClippingPlaneCollection} used to selectively disable rendering the model.
 * @param {Boolean} [options.dequantizeInShader=true] Determines if a {@link https://github.com/google/draco|Draco} encoded model is dequantized on the GPU. This decreases total memory usage for encoded models.
 * @param {Cartesian3} [options.lightColor] The light color when shading the model. When <code>undefined</code> the scene's light color is used instead.
 * @param {ImageBasedLighting} [options.imageBasedLighting] The properties for managing image-based lighting on this model.
 * @param {Cartesian2} [options.imageBasedLightingFactor=new Cartesian2(1.0, 1.0)] Scales diffuse and specular image-based lighting from the earth, sky, atmosphere and star skybox. Deprecated in Cesium 1.92, will be removed in Cesium 1.94.
 * @param {Number} [options.luminanceAtZenith=0.2] The sun's luminance at the zenith in kilo candela per meter squared to use for this model's procedural environment map. Deprecated in Cesium 1.92, will be removed in Cesium 1.94.
 * @param {Cartesian3[]} [options.sphericalHarmonicCoefficients] The third order spherical harmonic coefficients used for the diffuse color of image-based lighting. Deprecated in Cesium 1.92, will be removed in Cesium 1.94.
 * @param {String} [options.specularEnvironmentMaps] A URL to a KTX2 file that contains a cube map of the specular lighting and the convoluted specular mipmaps. Deprecated in Cesium 1.92, will be removed in Cesium 1.94.
 * @param {Credit|String} [options.credit] A credit for the data source, which is displayed on the canvas.
 * @param {Boolean} [options.showCreditsOnScreen=false] Whether to display the credits of this model on screen.
 * @param {Boolean} [options.backFaceCulling=true] Whether to cull back-facing geometry. When true, back face culling is determined by the material's doubleSided property; when false, back face culling is disabled. Back faces are not culled if {@link Model#color} is translucent or {@link Model#silhouetteSize} is greater than 0.0.
 * @param {Boolean} [options.showOutline=true] Whether to display the outline for models using the {@link https://github.com/KhronosGroup/glTF/tree/master/extensions/2.0/Vendor/CESIUM_primitive_outline|CESIUM_primitive_outline} extension. When true, outlines are displayed. When false, outlines are not displayed.
 * @param {SplitDirection} [options.splitDirection=SplitDirection.NONE] The {@link SplitDirection} split to apply to this model.
 *
 *
 * @see Model.fromGltf
 *
 * @demo {@link https://sandcastle.cesium.com/index.html?src=3D%20Models.html|Cesium Sandcastle Models Demo}
 */
function Model(options) {
  options = defaultValue(options, defaultValue.EMPTY_OBJECT);

  const cacheKey = options.cacheKey;
  this._cacheKey = cacheKey;
  this._cachedGltf = undefined;
  this._releaseGltfJson = defaultValue(options.releaseGltfJson, false);

  let cachedGltf;
  if (
    defined(cacheKey) &&
    defined(gltfCache[cacheKey]) &&
    gltfCache[cacheKey].ready
  ) {
    // glTF JSON is in cache and ready
    cachedGltf = gltfCache[cacheKey];
    ++cachedGltf.count;
  } else {
    // glTF was explicitly provided, e.g., when a user uses the Model constructor directly
    let gltf = options.gltf;

    if (defined(gltf)) {
      if (gltf instanceof ArrayBuffer) {
        gltf = new Uint8Array(gltf);
      }

      if (gltf instanceof Uint8Array) {
        // Binary glTF
        const parsedGltf = parseGlb(gltf);

        cachedGltf = new CachedGltf({
          gltf: parsedGltf,
          ready: true,
        });
      } else {
        // Normal glTF (JSON)
        cachedGltf = new CachedGltf({
          gltf: options.gltf,
          ready: true,
        });
      }

      cachedGltf.count = 1;

      if (defined(cacheKey)) {
        gltfCache[cacheKey] = cachedGltf;
      }
    }
  }
  setCachedGltf(this, cachedGltf);

  const basePath = defaultValue(options.basePath, "");
  this._resource = Resource.createIfNeeded(basePath);

  // User specified credit
  let credit = options.credit;
  if (typeof credit === "string") {
    credit = new Credit(credit);
  }

  this._credit = credit;

  // List of credits to be added from the Resource if it is an IonResource
  this._resourceCredits = [];

  // List of credits to be added from the glTF
  this._gltfCredits = [];

  this._showCreditsOnScreen = defaultValue(options.showCreditsOnScreen, false);

  /**
   * Determines if the model primitive will be shown.
   *
   * @type {Boolean}
   *
   * @default true
   */
  this.show = defaultValue(options.show, true);

  /**
   * The silhouette color.
   *
   * @type {Color}
   *
   * @default Color.RED
   */
  this.silhouetteColor = defaultValue(options.silhouetteColor, Color.RED);
  this._silhouetteColor = new Color();
  this._silhouetteColorPreviousAlpha = 1.0;
  this._normalAttributeName = undefined;

  /**
   * The size of the silhouette in pixels.
   *
   * @type {Number}
   *
   * @default 0.0
   */
  this.silhouetteSize = defaultValue(options.silhouetteSize, 0.0);

  /**
   * The 4x4 transformation matrix that transforms the model from model to world coordinates.
   * When this is the identity matrix, the model is drawn in world coordinates, i.e., Earth's WGS84 coordinates.
   * Local reference frames can be used by providing a different transformation matrix, like that returned
   * by {@link Transforms.eastNorthUpToFixedFrame}.
   *
   * @type {Matrix4}
   *
   * @default {@link Matrix4.IDENTITY}
   *
   * @example
   * const origin = Cesium.Cartesian3.fromDegrees(-95.0, 40.0, 200000.0);
   * m.modelMatrix = Cesium.Transforms.eastNorthUpToFixedFrame(origin);
   */
  this.modelMatrix = Matrix4.clone(
    defaultValue(options.modelMatrix, Matrix4.IDENTITY)
  );
  this._modelMatrix = Matrix4.clone(this.modelMatrix);
  this._clampedModelMatrix = undefined;

  /**
   * A uniform scale applied to this model before the {@link Model#modelMatrix}.
   * Values greater than <code>1.0</code> increase the size of the model; values
   * less than <code>1.0</code> decrease.
   *
   * @type {Number}
   *
   * @default 1.0
   */
  this.scale = defaultValue(options.scale, 1.0);
  this._scale = this.scale;

  /**
   * The approximate minimum pixel size of the model regardless of zoom.
   * This can be used to ensure that a model is visible even when the viewer
   * zooms out.  When <code>0.0</code>, no minimum size is enforced.
   *
   * @type {Number}
   *
   * @default 0.0
   */
  this.minimumPixelSize = defaultValue(options.minimumPixelSize, 0.0);
  this._minimumPixelSize = this.minimumPixelSize;

  /**
   * The maximum scale size for a model. This can be used to give
   * an upper limit to the {@link Model#minimumPixelSize}, ensuring that the model
   * is never an unreasonable scale.
   *
   * @type {Number}
   */
  this.maximumScale = options.maximumScale;
  this._maximumScale = this.maximumScale;

  /**
   * User-defined object returned when the model is picked.
   *
   * @type Object
   *
   * @default undefined
   *
   * @see Scene#pick
   */
  this.id = options.id;
  this._id = options.id;

  /**
   * Returns the height reference of the model
   *
   * @type {HeightReference}
   *
   * @default HeightReference.NONE
   */
  this.heightReference = defaultValue(
    options.heightReference,
    HeightReference.NONE
  );
  this._heightReference = this.heightReference;
  this._heightChanged = false;
  this._removeUpdateHeightCallback = undefined;
  const scene = options.scene;
  this._scene = scene;
  if (defined(scene) && defined(scene.terrainProviderChanged)) {
    this._terrainProviderChangedCallback = scene.terrainProviderChanged.addEventListener(
      function () {
        this._heightChanged = true;
      },
      this
    );
  }

  /**
   * Used for picking primitives that wrap a model.
   *
   * @private
   */
  this._pickObject = options.pickObject;
  this._allowPicking = defaultValue(options.allowPicking, true);

  this._ready = false;
  this._readyPromise = defer();

  /**
   * The currently playing glTF animations.
   *
   * @type {ModelAnimationCollection}
   */
  this.activeAnimations = new ModelAnimationCollection(this);

  /**
   * Determines if the model's animations should hold a pose over frames where no keyframes are specified.
   *
   * @type {Boolean}
   */
  this.clampAnimations = defaultValue(options.clampAnimations, true);

  this._defaultTexture = undefined;
  this._incrementallyLoadTextures = defaultValue(
    options.incrementallyLoadTextures,
    true
  );
  this._asynchronous = defaultValue(options.asynchronous, true);

  /**
   * Determines whether the model casts or receives shadows from light sources.
   *
   * @type {ShadowMode}
   *
   * @default ShadowMode.ENABLED
   */
  this.shadows = defaultValue(options.shadows, ShadowMode.ENABLED);
  this._shadows = this.shadows;

  /**
   * A color that blends with the model's rendered color.
   *
   * @type {Color}
   *
   * @default Color.WHITE
   */
  this.color = Color.clone(defaultValue(options.color, Color.WHITE));
  this._colorPreviousAlpha = 1.0;

  /**
   * Defines how the color blends with the model.
   *
   * @type {ColorBlendMode}
   *
   * @default ColorBlendMode.HIGHLIGHT
   */
  this.colorBlendMode = defaultValue(
    options.colorBlendMode,
    ColorBlendMode.HIGHLIGHT
  );

  /**
   * Value used to determine the color strength when the <code>colorBlendMode</code> is <code>MIX</code>.
   * A value of 0.0 results in the model's rendered color while a value of 1.0 results in a solid color, with
   * any value in-between resulting in a mix of the two.
   *
   * @type {Number}
   *
   * @default 0.5
   */
  this.colorBlendAmount = defaultValue(options.colorBlendAmount, 0.5);

  this._colorShadingEnabled = false;

  this._clippingPlanes = undefined;
  this.clippingPlanes = options.clippingPlanes;
  // Used for checking if shaders need to be regenerated due to clipping plane changes.
  this._clippingPlanesState = 0;

  // If defined, use this matrix to transform miscellaneous properties like
  // clipping planes and IBL instead of the modelMatrix. This is so that when
  // models are part of a tileset these properties get transformed relative to
  // a common reference (such as the root).
  this.referenceMatrix = undefined;

  /**
   * Whether to cull back-facing geometry. When true, back face culling is
   * determined by the material's doubleSided property; when false, back face
   * culling is disabled. Back faces are not culled if {@link Model#color} is
   * translucent or {@link Model#silhouetteSize} is greater than 0.0.
   *
   * @type {Boolean}
   *
   * @default true
   */
  this.backFaceCulling = defaultValue(options.backFaceCulling, true);

  /**
   * Whether to display the outline for models using the
   * {@link https://github.com/KhronosGroup/glTF/tree/master/extensions/2.0/Vendor/CESIUM_primitive_outline|CESIUM_primitive_outline} extension.
   * When true, outlines are displayed. When false, outlines are not displayed.
   *
   * @type {Boolean}
   * @readonly
   *
   * @default true
   */
  this.showOutline = defaultValue(options.showOutline, true);

  /**
   * The {@link SplitDirection} to apply to this model.
   *
   * @type {SplitDirection}
   * @default {@link SplitDirection.NONE}
   */
  this.splitDirection = defaultValue(
    options.splitDirection,
    SplitDirection.NONE
  );
  this._splittingEnabled = false;

  /**
   * This property is for debugging only; it is not for production use nor is it optimized.
   * <p>
   * Draws the bounding sphere for each draw command in the model.  A glTF primitive corresponds
   * to one draw command.  A glTF mesh has an array of primitives, often of length one.
   * </p>
   *
   * @type {Boolean}
   *
   * @default false
   */
  this.debugShowBoundingVolume = defaultValue(
    options.debugShowBoundingVolume,
    false
  );
  this._debugShowBoundingVolume = false;

  /**
   * This property is for debugging only; it is not for production use nor is it optimized.
   * <p>
   * Draws the model in wireframe.
   * </p>
   *
   * @type {Boolean}
   *
   * @default false
   */
  this.debugWireframe = defaultValue(options.debugWireframe, false);
  this._debugWireframe = false;

  this._distanceDisplayCondition = options.distanceDisplayCondition;

  // Undocumented options
  this._addBatchIdToGeneratedShaders = options.addBatchIdToGeneratedShaders;
  this._precreatedAttributes = options.precreatedAttributes;
  this._vertexShaderLoaded = options.vertexShaderLoaded;
  this._fragmentShaderLoaded = options.fragmentShaderLoaded;
  this._uniformMapLoaded = options.uniformMapLoaded;
  this._pickIdLoaded = options.pickIdLoaded;
  this._ignoreCommands = defaultValue(options.ignoreCommands, false);
  this._requestType = options.requestType;
  this._upAxis = defaultValue(options.upAxis, Axis.Y);
  this._gltfForwardAxis = Axis.Z;
  this._forwardAxis = options.forwardAxis;

  /**
   * @private
   * @readonly
   */
  this.cull = defaultValue(options.cull, true);

  /**
   * @private
   * @readonly
   */
  this.opaquePass = defaultValue(options.opaquePass, Pass.OPAQUE);

  this._computedModelMatrix = new Matrix4(); // Derived from modelMatrix and scale
  this._clippingPlanesMatrix = Matrix4.clone(Matrix4.IDENTITY); // Derived from reference matrix and the current view matrix
  this._initialRadius = undefined; // Radius without model's scale property, model-matrix scale, animations, or skins
  this._boundingSphere = undefined;
  this._scaledBoundingSphere = new BoundingSphere();
  this._state = ModelState.NEEDS_LOAD;
  this._loadResources = undefined;

  this._mode = undefined;

  this._perNodeShowDirty = false; // true when the Cesium API was used to change a node's show property
  this._cesiumAnimationsDirty = false; // true when the Cesium API, not a glTF animation, changed a node transform
  this._dirty = false; // true when the model was transformed this frame
  this._maxDirtyNumber = 0; // Used in place of a dirty boolean flag to avoid an extra graph traversal

  this._runtime = {
    animations: undefined,
    articulationsByName: undefined,
    articulationsByStageKey: undefined,
    stagesByKey: undefined,
    rootNodes: undefined,
    nodes: undefined, // Indexed with the node's index
    nodesByName: undefined, // Indexed with name property in the node
    skinnedNodes: undefined,
    meshesByName: undefined, // Indexed with the name property in the mesh
    materialsByName: undefined, // Indexed with the name property in the material
    materialsById: undefined, // Indexed with the material's index
  };

  this._uniformMaps = {}; // Not cached since it can be targeted by glTF animation
  this._extensionsUsed = undefined; // Cached used glTF extensions
  this._extensionsRequired = undefined; // Cached required glTF extensions
  this._quantizedUniforms = {}; // Quantized uniforms for each program for WEB3D_quantized_attributes
  this._programPrimitives = {};
  this._rendererResources = {
    // Cached between models with the same url/cache-key
    buffers: {},
    vertexArrays: {},
    programs: {},
    sourceShaders: {},
    silhouettePrograms: {},
    textures: {},
    samplers: {},
    renderStates: {},
  };
  this._cachedRendererResources = undefined;
  this._loadRendererResourcesFromCache = false;

  this._dequantizeInShader = defaultValue(options.dequantizeInShader, true);
  this._decodedData = {};

  this._cachedGeometryByteLength = 0;
  this._cachedTexturesByteLength = 0;
  this._geometryByteLength = 0;
  this._texturesByteLength = 0;
  this._trianglesLength = 0;
  this._pointsLength = 0;

  // Hold references for shader reconstruction.
  // Hold these separately because _cachedGltf may get released (this.releaseGltfJson)
  this._sourceTechniques = {};
  this._sourcePrograms = {};
  this._quantizedVertexShaders = {};

  this._nodeCommands = [];
  this._pickIds = [];

  // CESIUM_RTC extension
  this._rtcCenter = undefined; // reference to either 3D or 2D
  this._rtcCenterEye = undefined; // in eye coordinates
  this._rtcCenter3D = undefined; // in world coordinates
  this._rtcCenter2D = undefined; // in projected world coordinates

  this._sourceVersion = undefined;
  this._sourceKHRTechniquesWebGL = undefined;

  this._lightColor = Cartesian3.clone(options.lightColor);

  const hasIndividualIBLParameters =
    defined(options.imageBasedLightingFactor) ||
    defined(options.luminanceAtZenith) ||
    defined(options.sphericalHarmonicCoefficients) ||
    defined(options.specularEnvironmentMaps);

  if (defined(options.imageBasedLighting)) {
    this._imageBasedLighting = options.imageBasedLighting;
    this._shouldDestroyImageBasedLighting = false;
  } else if (hasIndividualIBLParameters) {
    deprecationWarning(
      "ImageBasedLightingConstructor",
      "Individual image-based lighting parameters were deprecated in Cesium 1.92. They will be removed in version 1.94. Use options.imageBasedLighting instead."
    );
    // Create image-based lighting from the old constructor parameters.
    this._imageBasedLighting = new ImageBasedLighting({
      imageBasedLightingFactor: options.imageBasedLightingFactor,
      luminanceAtZenith: options.luminanceAtZenith,
      sphericalHarmonicCoefficients: options.sphericalHarmonicCoefficients,
      specularEnvironmentMaps: options.specularEnvironmentMaps,
    });
    this._shouldDestroyImageBasedLighting = true;
  } else {
    this._imageBasedLighting = new ImageBasedLighting();
    this._shouldDestroyImageBasedLighting = true;
  }

  this._shouldRegenerateShaders = false;
}

Object.defineProperties(Model.prototype, {
  /**
   * The object for the glTF JSON, including properties with default values omitted
   * from the JSON provided to this model.
   *
   * @memberof Model.prototype
   *
   * @type {Object}
   * @readonly
   *
   * @default undefined
   */
  gltf: {
    get: function () {
      return defined(this._cachedGltf) ? this._cachedGltf.gltf : undefined;
    },
  },

  /**
   * When <code>true</code>, the glTF JSON is not stored with the model once the model is
   * loaded (when {@link Model#ready} is <code>true</code>).  This saves memory when
   * geometry, textures, and animations are embedded in the .gltf file.
   * This is especially useful for cases like 3D buildings, where each .gltf model is unique
   * and caching the glTF JSON is not effective.
   *
   * @memberof Model.prototype
   *
   * @type {Boolean}
   * @readonly
   *
   * @default false
   *
   * @private
   */
  releaseGltfJson: {
    get: function () {
      return this._releaseGltfJson;
    },
  },

  /**
   * The key identifying this model in the model cache for glTF JSON, renderer resources, and animations.
   * Caching saves memory and improves loading speed when several models with the same url are created.
   * <p>
   * This key is automatically generated when the model is created with {@link Model.fromGltf}.  If the model
   * is created directly from glTF JSON using the {@link Model} constructor, this key can be manually
   * provided; otherwise, the model will not be changed.
   * </p>
   *
   * @memberof Model.prototype
   *
   * @type {String}
   * @readonly
   *
   * @private
   */
  cacheKey: {
    get: function () {
      return this._cacheKey;
    },
  },

  /**
   * The base path that paths in the glTF JSON are relative to.  The base
   * path is the same path as the path containing the .gltf file
   * minus the .gltf file, when binary, image, and shader files are
   * in the same directory as the .gltf.  When this is <code>''</code>,
   * the app's base path is used.
   *
   * @memberof Model.prototype
   *
   * @type {String}
   * @readonly
   *
   * @default ''
   */
  basePath: {
    get: function () {
      return this._resource.url;
    },
  },

  /**
   * The model's bounding sphere in its local coordinate system.  This does not take into
   * account glTF animations and skins nor does it take into account {@link Model#minimumPixelSize}.
   *
   * @memberof Model.prototype
   *
   * @type {BoundingSphere}
   * @readonly
   *
   * @default undefined
   *
   * @exception {DeveloperError} The model is not loaded.  Use Model.readyPromise or wait for Model.ready to be true.
   *
   * @example
   * // Center in WGS84 coordinates
   * const center = Cesium.Matrix4.multiplyByPoint(model.modelMatrix, model.boundingSphere.center, new Cesium.Cartesian3());
   */
  boundingSphere: {
    get: function () {
      //>>includeStart('debug', pragmas.debug);
      if (this._state !== ModelState.LOADED) {
        throw new DeveloperError(
          "The model is not loaded.  Use Model.readyPromise or wait for Model.ready to be true."
        );
      }
      //>>includeEnd('debug');

      let modelMatrix = this.modelMatrix;
      if (
        this.heightReference !== HeightReference.NONE &&
        this._clampedModelMatrix
      ) {
        modelMatrix = this._clampedModelMatrix;
      }

      const nonUniformScale = Matrix4.getScale(
        modelMatrix,
        boundingSphereCartesian3Scratch
      );
      const scale = defined(this.maximumScale)
        ? Math.min(this.maximumScale, this.scale)
        : this.scale;
      Cartesian3.multiplyByScalar(nonUniformScale, scale, nonUniformScale);

      const scaledBoundingSphere = this._scaledBoundingSphere;
      scaledBoundingSphere.center = Cartesian3.multiplyComponents(
        this._boundingSphere.center,
        nonUniformScale,
        scaledBoundingSphere.center
      );
      scaledBoundingSphere.radius =
        Cartesian3.maximumComponent(nonUniformScale) * this._initialRadius;

      if (defined(this._rtcCenter)) {
        Cartesian3.add(
          this._rtcCenter,
          scaledBoundingSphere.center,
          scaledBoundingSphere.center
        );
      }

      return scaledBoundingSphere;
    },
  },

  /**
   * When <code>true</code>, this model is ready to render, i.e., the external binary, image,
   * and shader files were downloaded and the WebGL resources were created.  This is set to
   * <code>true</code> right before {@link Model#readyPromise} is resolved.
   *
   * @memberof Model.prototype
   *
   * @type {Boolean}
   * @readonly
   *
   * @default false
   */
  ready: {
    get: function () {
      return this._ready;
    },
  },

  /**
   * Gets the promise that will be resolved when this model is ready to render, i.e., when the external binary, image,
   * and shader files were downloaded and the WebGL resources were created.
   * <p>
   * This promise is resolved at the end of the frame before the first frame the model is rendered in.
   * </p>
   *
   * @memberof Model.prototype
   * @type {Promise.<Model>}
   * @readonly
   *
   * @example
   * // Play all animations at half-speed when the model is ready to render
   * Promise.resolve(model.readyPromise).then(function(model) {
   *   model.activeAnimations.addAll({
   *     multiplier : 0.5
   *   });
   * }).catch(function(error){
   *   window.alert(error);
   * });
   *
   * @see Model#ready
   */
  readyPromise: {
    get: function () {
      return this._readyPromise.promise;
    },
  },

  /**
   * Determines if model WebGL resource creation will be spread out over several frames or
   * block until completion once all glTF files are loaded.
   *
   * @memberof Model.prototype
   *
   * @type {Boolean}
   * @readonly
   *
   * @default true
   */
  asynchronous: {
    get: function () {
      return this._asynchronous;
    },
  },

  /**
   * When <code>true</code>, each glTF mesh and primitive is pickable with {@link Scene#pick}.  When <code>false</code>, GPU memory is saved.
   *
   * @memberof Model.prototype
   *
   * @type {Boolean}
   * @readonly
   *
   * @default true
   */
  allowPicking: {
    get: function () {
      return this._allowPicking;
    },
  },

  /**
   * Determine if textures may continue to stream in after the model is loaded.
   *
   * @memberof Model.prototype
   *
   * @type {Boolean}
   * @readonly
   *
   * @default true
   */
  incrementallyLoadTextures: {
    get: function () {
      return this._incrementallyLoadTextures;
    },
  },

  /**
   * Return the number of pending texture loads.
   *
   * @memberof Model.prototype
   *
   * @type {Number}
   * @readonly
   */
  pendingTextureLoads: {
    get: function () {
      return defined(this._loadResources)
        ? this._loadResources.pendingTextureLoads
        : 0;
    },
  },

  /**
   * Returns true if the model was transformed this frame
   *
   * @memberof Model.prototype
   *
   * @type {Boolean}
   * @readonly
   *
   * @private
   */
  dirty: {
    get: function () {
      return this._dirty;
    },
  },

  /**
   * Gets or sets the condition specifying at what distance from the camera that this model will be displayed.
   * @memberof Model.prototype
   * @type {DistanceDisplayCondition}
   * @default undefined
   */
  distanceDisplayCondition: {
    get: function () {
      return this._distanceDisplayCondition;
    },
    set: function (value) {
      //>>includeStart('debug', pragmas.debug);
      if (defined(value) && value.far <= value.near) {
        throw new DeveloperError("far must be greater than near");
      }
      //>>includeEnd('debug');
      this._distanceDisplayCondition = DistanceDisplayCondition.clone(
        value,
        this._distanceDisplayCondition
      );
    },
  },

  extensionsUsed: {
    get: function () {
      if (!defined(this._extensionsUsed)) {
        this._extensionsUsed = ModelUtility.getUsedExtensions(this.gltf);
      }
      return this._extensionsUsed;
    },
  },

  extensionsRequired: {
    get: function () {
      if (!defined(this._extensionsRequired)) {
        this._extensionsRequired = ModelUtility.getRequiredExtensions(
          this.gltf
        );
      }
      return this._extensionsRequired;
    },
  },

  /**
   * Gets the model's up-axis.
   * By default models are y-up according to the glTF spec, however geo-referenced models will typically be z-up.
   *
   * @memberof Model.prototype
   *
   * @type {Number}
   * @default Axis.Y
   * @readonly
   *
   * @private
   */
  upAxis: {
    get: function () {
      return this._upAxis;
    },
  },

  /**
   * Gets the model's forward axis.
   * By default, glTF 2.0 models are z-forward according to the glTF spec, however older
   * glTF (1.0, 0.8) models used x-forward.  Note that only Axis.X and Axis.Z are supported.
   *
   * @memberof Model.prototype
   *
   * @type {Number}
   * @default Axis.Z
   * @readonly
   *
   * @private
   */
  forwardAxis: {
    get: function () {
      if (defined(this._forwardAxis)) {
        return this._forwardAxis;
      }
      return this._gltfForwardAxis;
    },
  },

  /**
   * Gets the model's triangle count.
   *
   * @private
   */
  trianglesLength: {
    get: function () {
      return this._trianglesLength;
    },
  },

  /**
   * Gets the model's point count.
   *
   * @private
   */
  pointsLength: {
    get: function () {
      return this._pointsLength;
    },
  },

  /**
   * Gets the model's geometry memory in bytes. This includes all vertex and index buffers.
   *
   * @private
   */
  geometryByteLength: {
    get: function () {
      return this._geometryByteLength;
    },
  },

  /**
   * Gets the model's texture memory in bytes.
   *
   * @private
   */
  texturesByteLength: {
    get: function () {
      return this._texturesByteLength;
    },
  },

  /**
   * Gets the model's cached geometry memory in bytes. This includes all vertex and index buffers.
   *
   * @private
   */
  cachedGeometryByteLength: {
    get: function () {
      return this._cachedGeometryByteLength;
    },
  },

  /**
   * Gets the model's cached texture memory in bytes.
   *
   * @private
   */
  cachedTexturesByteLength: {
    get: function () {
      return this._cachedTexturesByteLength;
    },
  },

  /**
   * The {@link ClippingPlaneCollection} used to selectively disable rendering the model.
   *
   * @memberof Model.prototype
   *
   * @type {ClippingPlaneCollection}
   */
  clippingPlanes: {
    get: function () {
      return this._clippingPlanes;
    },
    set: function (value) {
      if (value === this._clippingPlanes) {
        return;
      }
      // Handle destroying, checking of unknown, checking for existing ownership
      ClippingPlaneCollection.setOwner(value, this, "_clippingPlanes");
    },
  },

  /**
   * @private
   */
  pickIds: {
    get: function () {
      return this._pickIds;
    },
  },

  /**
   * The light color when shading the model. When <code>undefined</code> the scene's light color is used instead.
   * <p>
   * For example, disabling additional light sources by setting <code>model.imageBasedLightingFactor = new Cesium.Cartesian2(0.0, 0.0)</code> will make the
   * model much darker. Here, increasing the intensity of the light source will make the model brighter.
   * </p>
   *
   * @memberof Model.prototype
   *
   * @type {Cartesian3}
   * @default undefined
   */
  lightColor: {
    get: function () {
      return this._lightColor;
    },
    set: function (value) {
      const lightColor = this._lightColor;
      if (value === lightColor || Cartesian3.equals(value, lightColor)) {
        return;
      }
      this._shouldRegenerateShaders =
        this._shouldRegenerateShaders ||
        (defined(lightColor) && !defined(value)) ||
        (defined(value) && !defined(lightColor));
      this._lightColor = Cartesian3.clone(value, lightColor);
    },
  },

  /**
   * The properties for managing image-based lighting on this model.
   *
   * @memberof Model.prototype
   *
   * @type {ImageBasedLighting}
   */
  imageBasedLighting: {
    get: function () {
      return this._imageBasedLighting;
    },
    set: function (value) {
      //>>includeStart('debug', pragmas.debug);
      Check.typeOf.object("imageBasedLighting", this._imageBasedLighting);
      //>>includeEnd('debug');

      if (value !== this._imageBasedLighting) {
        if (
          this._shouldDestroyImageBasedLighting &&
          !this._imageBasedLighting.isDestroyed()
        ) {
          this._imageBasedLighting.destroy();
        }
        this._imageBasedLighting = value;
        this._shouldDestroyImageBasedLighting = false;
        this._shouldRegenerateShaders = true;
      }
    },
  },

  /**
   * Cesium adds lighting from the earth, sky, atmosphere, and star skybox. This cartesian is used to scale the final
   * diffuse and specular lighting contribution from those sources to the final color. A value of 0.0 will disable those light sources.
   *
   * @memberof Model.prototype
   *
   * @type {Cartesian2}
   * @default Cartesian2(1.0, 1.0)
   */
  imageBasedLightingFactor: {
    get: function () {
      return this._imageBasedLighting.imageBasedLightingFactor;
    },
    set: function (value) {
      this._imageBasedLighting.imageBasedLightingFactor = value;
    },
  },

  /**
   * The sun's luminance at the zenith in kilo candela per meter squared to use for this model's procedural environment map.
   * This is used when {@link Model#specularEnvironmentMaps} and {@link Model#sphericalHarmonicCoefficients} are not defined.
   *
   * @memberof Model.prototype
   *
   * @demo {@link https://sandcastle.cesium.com/index.html?src=Image-Based Lighting.html|Sandcastle Image Based Lighting Demo}
   * @type {Number}
   * @default 0.2
   */
  luminanceAtZenith: {
    get: function () {
      return this._imageBasedLighting.luminanceAtZenith;
    },
    set: function (value) {
      this._imageBasedLighting.luminanceAtZenith = value;
    },
  },

  /**
   * The third order spherical harmonic coefficients used for the diffuse color of image-based lighting. When <code>undefined</code>, a diffuse irradiance
   * computed from the atmosphere color is used.
   * <p>
   * There are nine <code>Cartesian3</code> coefficients.
   * The order of the coefficients is: L<sub>00</sub>, L<sub>1-1</sub>, L<sub>10</sub>, L<sub>11</sub>, L<sub>2-2</sub>, L<sub>2-1</sub>, L<sub>20</sub>, L<sub>21</sub>, L<sub>22</sub>
   * </p>
   *
   * These values can be obtained by preprocessing the environment map using the <code>cmgen</code> tool of
   * {@link https://github.com/google/filament/releases|Google's Filament project}. This will also generate a KTX file that can be
   * supplied to {@link Model#specularEnvironmentMaps}.
   *
   * @memberof Model.prototype
   *
   * @type {Cartesian3[]}
   * @demo {@link https://sandcastle.cesium.com/index.html?src=Image-Based Lighting.html|Sandcastle Image Based Lighting Demo}
   * @see {@link https://graphics.stanford.edu/papers/envmap/envmap.pdf|An Efficient Representation for Irradiance Environment Maps}
   */
  sphericalHarmonicCoefficients: {
    get: function () {
      return this._imageBasedLighting.sphericalHarmonicCoefficients;
    },
    set: function (value) {
      this._imageBasedLighting.sphericalHarmonicCoefficients = value;
    },
  },

  /**
   * A URL to a KTX2 file that contains a cube map of the specular lighting and the convoluted specular mipmaps.
   *
   * @memberof Model.prototype
   * @demo {@link https://sandcastle.cesium.com/index.html?src=Image-Based Lighting.html|Sandcastle Image Based Lighting Demo}
   * @type {String}
   * @see Model#sphericalHarmonicCoefficients
   */
  specularEnvironmentMaps: {
    get: function () {
      return this._imageBasedLighting.specularEnvironmentMaps;
    },
    set: function (value) {
      this._imageBasedLighting.specularEnvironmentMaps = value;
    },
  },

  /**
   * Gets the credit that will be displayed for the model
   * @memberof Model.prototype
   * @type {Credit}
   */
  credit: {
    get: function () {
      return this._credit;
    },
  },

  /**
   * Gets or sets whether the credits of the model will be displayed on the screen
   * @memberof Model.prototype
   * @type {Boolean}
   */
  showCreditsOnScreen: {
    get: function () {
      return this._showCreditsOnScreen;
    },
    set: function (value) {
      if (this._showCreditsOnScreen !== value) {
        if (defined(this._credit)) {
          this._credit.showOnScreen = value;
        }

        const resourceCreditsLength = this._resourceCredits.length;
        for (let i = 0; i < resourceCreditsLength; i++) {
          this._resourceCredits[i].showOnScreen = value;
        }

        const gltfCreditsLength = this._gltfCredits.length;
        for (let i = 0; i < gltfCreditsLength; i++) {
          this._gltfCredits[i].showOnScreen = value;
        }
      }

      this._showCreditsOnScreen = value;
    },
  },
});

function silhouetteSupported(context) {
  return context.stencilBuffer;
}

function isColorShadingEnabled(model) {
  return (
    !Color.equals(model.color, Color.WHITE) ||
    model.colorBlendMode !== ColorBlendMode.HIGHLIGHT
  );
}

function isClippingEnabled(model) {
  const clippingPlanes = model._clippingPlanes;
  return (
    defined(clippingPlanes) &&
    clippingPlanes.enabled &&
    clippingPlanes.length !== 0
  );
}

/**
 * Determines if silhouettes are supported.
 *
 * @param {Scene} scene The scene.
 * @returns {Boolean} <code>true</code> if silhouettes are supported; otherwise, returns <code>false</code>
 */
Model.silhouetteSupported = function (scene) {
  return silhouetteSupported(scene.context);
};

function containsGltfMagic(uint8Array) {
  const magic = getMagic(uint8Array);
  return magic === "glTF";
}

/**
 * <p>
 * Creates a model from a glTF asset.  When the model is ready to render, i.e., when the external binary, image,
 * and shader files are downloaded and the WebGL resources are created, the {@link Model#readyPromise} is resolved.
 * </p>
 * <p>
 * The model can be a traditional glTF asset with a .gltf extension or a Binary glTF using the .glb extension.
 * </p>
 * <p>
 * Cesium supports glTF assets with the following extensions:
 * <ul>
 * <li>
 * {@link https://github.com/KhronosGroup/glTF/blob/master/extensions/1.0/Khronos/KHR_binary_glTF/README.md|KHR_binary_glTF (glTF 1.0)}
 * </li><li>
 * {@link https://github.com/KhronosGroup/glTF/blob/master/extensions/1.0/Khronos/KHR_materials_common/README.md|KHR_materials_common (glTF 1.0)}
 * </li><li>
 * {@link https://github.com/KhronosGroup/glTF/blob/master/extensions/1.0/Vendor/WEB3D_quantized_attributes/README.md|WEB3D_quantized_attributes (glTF 1.0)}
 * </li><li>
 * {@link https://github.com/KhronosGroup/glTF/tree/master/extensions/2.0/Vendor/AGI_articulations/README.md|AGI_articulations}
 * </li><li>
 * {@link https://github.com/KhronosGroup/glTF/pull/1302|KHR_blend (draft)}
 * </li><li>
 * {@link https://github.com/KhronosGroup/glTF/blob/master/extensions/2.0/Khronos/KHR_draco_mesh_compression/README.md|KHR_draco_mesh_compression}
 * </li><li>
 * {@link https://github.com/KhronosGroup/glTF/tree/master/extensions/2.0/Khronos/KHR_materials_pbrSpecularGlossiness/README.md|KHR_materials_pbrSpecularGlossiness}
 * </li><li>
 * {@link https://github.com/KhronosGroup/glTF/tree/master/extensions/2.0/Khronos/KHR_materials_unlit/README.md|KHR_materials_unlit}
 * </li><li>
 * {@link https://github.com/KhronosGroup/glTF/blob/master/extensions/2.0/Khronos/KHR_techniques_webgl/README.md|KHR_techniques_webgl}
 * </li><li>
 * {@link https://github.com/KhronosGroup/glTF/blob/master/extensions/2.0/Khronos/KHR_texture_transform/README.md|KHR_texture_transform}
 * </li><li>
 * {@link https://github.com/KhronosGroup/glTF/blob/master/extensions/2.0/Khronos/KHR_texture_basisu/README.md|KHR_texture_basisu}
 * </li>
 * </ul>
 * </p>
 * <p>
 * For high-precision rendering, Cesium supports the {@link https://github.com/KhronosGroup/glTF/blob/master/extensions/1.0/Vendor/CESIUM_RTC/README.md|CESIUM_RTC} extension, which introduces the
 * CESIUM_RTC_MODELVIEW parameter semantic that says the node is in WGS84 coordinates translated
 * relative to a local origin.
 * </p>
 *
 * @param {Object} options Object with the following properties:
 * @param {Resource|String} options.url The url to the .gltf file.
 * @param {Resource|String} [options.basePath] The base path that paths in the glTF JSON are relative to.
 * @param {Boolean} [options.show=true] Determines if the model primitive will be shown.
 * @param {Matrix4} [options.modelMatrix=Matrix4.IDENTITY] The 4x4 transformation matrix that transforms the model from model to world coordinates.
 * @param {Number} [options.scale=1.0] A uniform scale applied to this model.
 * @param {Number} [options.minimumPixelSize=0.0] The approximate minimum pixel size of the model regardless of zoom.
 * @param {Number} [options.maximumScale] The maximum scale for the model.
 * @param {Object} [options.id] A user-defined object to return when the model is picked with {@link Scene#pick}.
 * @param {Boolean} [options.allowPicking=true] When <code>true</code>, each glTF mesh and primitive is pickable with {@link Scene#pick}.
 * @param {Boolean} [options.incrementallyLoadTextures=true] Determine if textures may continue to stream in after the model is loaded.
 * @param {Boolean} [options.asynchronous=true] Determines if model WebGL resource creation will be spread out over several frames or block until completion once all glTF files are loaded.
 * @param {Boolean} [options.clampAnimations=true] Determines if the model's animations should hold a pose over frames where no keyframes are specified.
 * @param {ShadowMode} [options.shadows=ShadowMode.ENABLED] Determines whether the model casts or receives shadows from light sources.
 * @param {Boolean} [options.debugShowBoundingVolume=false] For debugging only. Draws the bounding sphere for each draw command in the model.
 * @param {Boolean} [options.debugWireframe=false] For debugging only. Draws the model in wireframe.
 * @param {HeightReference} [options.heightReference=HeightReference.NONE] Determines how the model is drawn relative to terrain.
 * @param {Scene} [options.scene] Must be passed in for models that use the height reference property.
 * @param {DistanceDisplayCondition} [options.distanceDisplayCondition] The condition specifying at what distance from the camera that this model will be displayed.
 * @param {Color} [options.color=Color.WHITE] A color that blends with the model's rendered color.
 * @param {ColorBlendMode} [options.colorBlendMode=ColorBlendMode.HIGHLIGHT] Defines how the color blends with the model.
 * @param {Number} [options.colorBlendAmount=0.5] Value used to determine the color strength when the <code>colorBlendMode</code> is <code>MIX</code>. A value of 0.0 results in the model's rendered color while a value of 1.0 results in a solid color, with any value in-between resulting in a mix of the two.
 * @param {Color} [options.silhouetteColor=Color.RED] The silhouette color. If more than 256 models have silhouettes enabled, there is a small chance that overlapping models will have minor artifacts.
 * @param {Number} [options.silhouetteSize=0.0] The size of the silhouette in pixels.
 * @param {ClippingPlaneCollection} [options.clippingPlanes] The {@link ClippingPlaneCollection} used to selectively disable rendering the model.
 * @param {Boolean} [options.dequantizeInShader=true] Determines if a {@link https://github.com/google/draco|Draco} encoded model is dequantized on the GPU. This decreases total memory usage for encoded models.
 * @param {Cartesian3} [options.lightColor] The light color when shading the model. When <code>undefined</code> the scene's light color is used instead.
 * @param {ImageBasedLighting} [options.imageBasedLighting] The properties for managing image-based lighting for this tileset.
 * @param {Cartesian2} [options.imageBasedLightingFactor=new Cartesian2(1.0, 1.0)] Scales diffuse and specular image-based lighting from the earth, sky, atmosphere and star skybox. Deprecated in Cesium 1.92, will be removed in Cesium 1.94.
 * @param {Number} [options.luminanceAtZenith=0.2] The sun's luminance at the zenith in kilo candela per meter squared to use for this model's procedural environment map. Deprecated in Cesium 1.92, will be removed in Cesium 1.94.
 * @param {Cartesian3[]} [options.sphericalHarmonicCoefficients] The third order spherical harmonic coefficients used for the diffuse color of image-based lighting. Deprecated in Cesium 1.92, will be removed in Cesium 1.94.
 * @param {String} [options.specularEnvironmentMaps] A URL to a KTX2 file that contains a cube map of the specular lighting and the convoluted specular mipmaps. Deprecated in Cesium 1.92, will be removed in Cesium 1.94.
 * @param {Credit|String} [options.credit] A credit for the model, which is displayed on the canvas.
 * @param {Boolean} [options.showCreditsOnScreen=false] Whether to display the credits of this model on screen.
 * @param {Boolean} [options.backFaceCulling=true] Whether to cull back-facing geometry. When true, back face culling is determined by the material's doubleSided property; when false, back face culling is disabled. Back faces are not culled if {@link Model#color} is translucent or {@link Model#silhouetteSize} is greater than 0.0.
 * @param {Boolean} [options.showOutline=true] Whether to display the outline for models using the {@link https://github.com/KhronosGroup/glTF/tree/master/extensions/2.0/Vendor/CESIUM_primitive_outline|CESIUM_primitive_outline} extension. When true, outlines are displayed. When false, outlines are not displayed.
 * @returns {Model} The newly created model.
 *
 * @example
 * // Example 1. Create a model from a glTF asset
 * const model = scene.primitives.add(Cesium.Model.fromGltf({
 *   url : './duck/duck.gltf'
 * }));
 *
 * @example
 * // Example 2. Create model and provide all properties and events
 * const origin = Cesium.Cartesian3.fromDegrees(-95.0, 40.0, 200000.0);
 * const modelMatrix = Cesium.Transforms.eastNorthUpToFixedFrame(origin);
 *
 * const model = scene.primitives.add(Cesium.Model.fromGltf({
 *   url : './duck/duck.gltf',
 *   show : true,                     // default
 *   modelMatrix : modelMatrix,
 *   scale : 2.0,                     // double size
 *   minimumPixelSize : 128,          // never smaller than 128 pixels
 *   maximumScale: 20000,             // never larger than 20000 * model size (overrides minimumPixelSize)
 *   allowPicking : false,            // not pickable
 *   debugShowBoundingVolume : false, // default
 *   debugWireframe : false
 * }));
 *
 * model.readyPromise.then(function(model) {
 *   // Play all animations when the model is ready to render
 *   model.activeAnimations.addAll();
 * });
 */
Model.fromGltf = function (options) {
  //>>includeStart('debug', pragmas.debug);
  if (!defined(options) || !defined(options.url)) {
    throw new DeveloperError("options.url is required");
  }
  //>>includeEnd('debug');

  const url = options.url;
  options = clone(options);

  // Create resource for the model file
  const modelResource = Resource.createIfNeeded(url);

  // Setup basePath to get dependent files
  const basePath = defaultValue(options.basePath, modelResource.clone());
  const resource = Resource.createIfNeeded(basePath);

  // If no cache key is provided, use a GUID.
  // Check using a URI to GUID dictionary that we have not already added this model.
  let cacheKey = defaultValue(
    options.cacheKey,
    uriToGuid[getAbsoluteUri(modelResource.url)]
  );
  if (!defined(cacheKey)) {
    cacheKey = createGuid();
    uriToGuid[getAbsoluteUri(modelResource.url)] = cacheKey;
  }

  if (defined(options.basePath) && !defined(options.cacheKey)) {
    cacheKey += resource.url;
  }
  options.cacheKey = cacheKey;
  options.basePath = resource;

  const model = new Model(options);

  let cachedGltf = gltfCache[cacheKey];
  if (!defined(cachedGltf)) {
    cachedGltf = new CachedGltf({
      ready: false,
    });
    cachedGltf.count = 1;
    cachedGltf.modelsToLoad.push(model);
    setCachedGltf(model, cachedGltf);
    gltfCache[cacheKey] = cachedGltf;

    // Add Accept header if we need it
    if (!defined(modelResource.headers.Accept)) {
      modelResource.headers.Accept = defaultModelAccept;
    }

    modelResource
      .fetchArrayBuffer()
      .then(function (arrayBuffer) {
        const array = new Uint8Array(arrayBuffer);
        if (containsGltfMagic(array)) {
          // Load binary glTF
          const parsedGltf = parseGlb(array);
          cachedGltf.makeReady(parsedGltf);
        } else {
          // Load text (JSON) glTF
          const json = getJsonFromTypedArray(array);
          cachedGltf.makeReady(json);
        }

        const resourceCredits = model._resourceCredits;
        const credits = modelResource.credits;
        if (defined(credits)) {
          const length = credits.length;
          for (let i = 0; i < length; i++) {
            resourceCredits.push(credits[i]);
          }
        }
      })
      .catch(
        ModelUtility.getFailedLoadFunction(model, "model", modelResource.url)
      );
  } else if (!cachedGltf.ready) {
    // Cache hit but the fetchArrayBuffer() or fetchText() request is still pending
    ++cachedGltf.count;
    cachedGltf.modelsToLoad.push(model);
  }
  // else if the cached glTF is defined and ready, the
  // model constructor will pick it up using the cache key.

  return model;
};

/**
 * For the unit tests to verify model caching.
 *
 * @private
 */
Model._gltfCache = gltfCache;

function getRuntime(model, runtimeName, name) {
  //>>includeStart('debug', pragmas.debug);
  if (model._state !== ModelState.LOADED) {
    throw new DeveloperError(
      "The model is not loaded.  Use Model.readyPromise or wait for Model.ready to be true."
    );
  }

  if (!defined(name)) {
    throw new DeveloperError("name is required.");
  }
  //>>includeEnd('debug');

  return model._runtime[runtimeName][name];
}

/**
 * Returns the glTF node with the given <code>name</code> property.  This is used to
 * modify a node's transform for animation outside of glTF animations.
 *
 * @param {String} name The glTF name of the node.
 * @returns {ModelNode} The node or <code>undefined</code> if no node with <code>name</code> exists.
 *
 * @exception {DeveloperError} The model is not loaded.  Use Model.readyPromise or wait for Model.ready to be true.
 *
 * @example
 * // Apply non-uniform scale to node LOD3sp
 * const node = model.getNode('LOD3sp');
 * node.matrix = Cesium.Matrix4.fromScale(new Cesium.Cartesian3(5.0, 1.0, 1.0), node.matrix);
 */
Model.prototype.getNode = function (name) {
  const node = getRuntime(this, "nodesByName", name);
  return defined(node) ? node.publicNode : undefined;
};

/**
 * Returns the glTF mesh with the given <code>name</code> property.
 *
 * @param {String} name The glTF name of the mesh.
 *
 * @returns {ModelMesh} The mesh or <code>undefined</code> if no mesh with <code>name</code> exists.
 *
 * @exception {DeveloperError} The model is not loaded.  Use Model.readyPromise or wait for Model.ready to be true.
 */
Model.prototype.getMesh = function (name) {
  return getRuntime(this, "meshesByName", name);
};

/**
 * Returns the glTF material with the given <code>name</code> property.
 *
 * @param {String} name The glTF name of the material.
 * @returns {ModelMaterial} The material or <code>undefined</code> if no material with <code>name</code> exists.
 *
 * @exception {DeveloperError} The model is not loaded.  Use Model.readyPromise or wait for Model.ready to be true.
 */
Model.prototype.getMaterial = function (name) {
  return getRuntime(this, "materialsByName", name);
};

/**
 * Sets the current value of an articulation stage.  After setting one or multiple stage values, call
 * Model.applyArticulations() to cause the node matrices to be recalculated.
 *
 * @param {String} articulationStageKey The name of the articulation, a space, and the name of the stage.
 * @param {Number} value The numeric value of this stage of the articulation.
 *
 * @exception {DeveloperError} The model is not loaded.  Use Model.readyPromise or wait for Model.ready to be true.
 *
 * @see Model#applyArticulations
 */
Model.prototype.setArticulationStage = function (articulationStageKey, value) {
  //>>includeStart('debug', pragmas.debug);
  Check.typeOf.number("value", value);
  //>>includeEnd('debug');

  const stage = getRuntime(this, "stagesByKey", articulationStageKey);
  const articulation = getRuntime(
    this,
    "articulationsByStageKey",
    articulationStageKey
  );
  if (defined(stage) && defined(articulation)) {
    value = CesiumMath.clamp(value, stage.minimumValue, stage.maximumValue);
    if (
      !CesiumMath.equalsEpsilon(stage.currentValue, value, articulationEpsilon)
    ) {
      stage.currentValue = value;
      articulation.isDirty = true;
    }
  }
};

const scratchArticulationCartesian = new Cartesian3();
const scratchArticulationRotation = new Matrix3();

/**
 * Modifies a Matrix4 by applying a transformation for a given value of a stage.  Note this is different usage
 * from the typical <code>result</code> parameter, in that the incoming value of <code>result</code> is
 * meaningful.  Various stages of an articulation can be multiplied together, so their
 * transformations are all merged into a composite Matrix4 representing them all.
 *
 * @param {object} stage The stage of an articulation that is being evaluated.
 * @param {Matrix4} result The matrix to be modified.
 * @returns {Matrix4} A matrix transformed as requested by the articulation stage.
 *
 * @private
 */
function applyArticulationStageMatrix(stage, result) {
  //>>includeStart('debug', pragmas.debug);
  Check.typeOf.object("stage", stage);
  Check.typeOf.object("result", result);
  //>>includeEnd('debug');

  const value = stage.currentValue;
  const cartesian = scratchArticulationCartesian;
  let rotation;
  switch (stage.type) {
    case "xRotate":
      rotation = Matrix3.fromRotationX(
        CesiumMath.toRadians(value),
        scratchArticulationRotation
      );
      Matrix4.multiplyByMatrix3(result, rotation, result);
      break;
    case "yRotate":
      rotation = Matrix3.fromRotationY(
        CesiumMath.toRadians(value),
        scratchArticulationRotation
      );
      Matrix4.multiplyByMatrix3(result, rotation, result);
      break;
    case "zRotate":
      rotation = Matrix3.fromRotationZ(
        CesiumMath.toRadians(value),
        scratchArticulationRotation
      );
      Matrix4.multiplyByMatrix3(result, rotation, result);
      break;
    case "xTranslate":
      cartesian.x = value;
      cartesian.y = 0.0;
      cartesian.z = 0.0;
      Matrix4.multiplyByTranslation(result, cartesian, result);
      break;
    case "yTranslate":
      cartesian.x = 0.0;
      cartesian.y = value;
      cartesian.z = 0.0;
      Matrix4.multiplyByTranslation(result, cartesian, result);
      break;
    case "zTranslate":
      cartesian.x = 0.0;
      cartesian.y = 0.0;
      cartesian.z = value;
      Matrix4.multiplyByTranslation(result, cartesian, result);
      break;
    case "xScale":
      cartesian.x = value;
      cartesian.y = 1.0;
      cartesian.z = 1.0;
      Matrix4.multiplyByScale(result, cartesian, result);
      break;
    case "yScale":
      cartesian.x = 1.0;
      cartesian.y = value;
      cartesian.z = 1.0;
      Matrix4.multiplyByScale(result, cartesian, result);
      break;
    case "zScale":
      cartesian.x = 1.0;
      cartesian.y = 1.0;
      cartesian.z = value;
      Matrix4.multiplyByScale(result, cartesian, result);
      break;
    case "uniformScale":
      Matrix4.multiplyByUniformScale(result, value, result);
      break;
    default:
      break;
  }
  return result;
}

const scratchApplyArticulationTransform = new Matrix4();

/**
 * Applies any modified articulation stages to the matrix of each node that participates
 * in any articulation.  Note that this will overwrite any nodeTransformations on participating nodes.
 *
 * @exception {DeveloperError} The model is not loaded.  Use Model.readyPromise or wait for Model.ready to be true.
 */
Model.prototype.applyArticulations = function () {
  const articulationsByName = this._runtime.articulationsByName;
  for (const articulationName in articulationsByName) {
    if (articulationsByName.hasOwnProperty(articulationName)) {
      const articulation = articulationsByName[articulationName];
      if (articulation.isDirty) {
        articulation.isDirty = false;
        const numNodes = articulation.nodes.length;
        for (let n = 0; n < numNodes; ++n) {
          const node = articulation.nodes[n];
          let transform = Matrix4.clone(
            node.originalMatrix,
            scratchApplyArticulationTransform
          );

          const numStages = articulation.stages.length;
          for (let s = 0; s < numStages; ++s) {
            const stage = articulation.stages[s];
            transform = applyArticulationStageMatrix(stage, transform);
          }
          node.matrix = transform;
        }
      }
    }
  }
};

///////////////////////////////////////////////////////////////////////////

function addBuffersToLoadResources(model) {
  const gltf = model.gltf;
  const loadResources = model._loadResources;
  ForEach.buffer(gltf, function (buffer, id) {
    loadResources.buffers[id] = buffer.extras._pipeline.source;
  });
}

function bufferLoad(model, id) {
  return function (arrayBuffer) {
    const loadResources = model._loadResources;
    const buffer = new Uint8Array(arrayBuffer);
    --loadResources.pendingBufferLoads;
    model.gltf.buffers[id].extras._pipeline.source = buffer;
  };
}

function parseBufferViews(model) {
  const bufferViews = model.gltf.bufferViews;
  const vertexBuffersToCreate = model._loadResources.vertexBuffersToCreate;

  // Only ARRAY_BUFFER here.  ELEMENT_ARRAY_BUFFER created below.
  ForEach.bufferView(model.gltf, function (bufferView, id) {
    if (bufferView.target === WebGLConstants.ARRAY_BUFFER) {
      vertexBuffersToCreate.enqueue(id);
    }
  });

  const indexBuffersToCreate = model._loadResources.indexBuffersToCreate;
  const indexBufferIds = {};

  // The Cesium Renderer requires knowing the datatype for an index buffer
  // at creation type, which is not part of the glTF bufferview so loop
  // through glTF accessors to create the bufferview's index buffer.
  ForEach.accessor(model.gltf, function (accessor) {
    const bufferViewId = accessor.bufferView;
    if (!defined(bufferViewId)) {
      return;
    }

    const bufferView = bufferViews[bufferViewId];
    if (
      bufferView.target === WebGLConstants.ELEMENT_ARRAY_BUFFER &&
      !defined(indexBufferIds[bufferViewId])
    ) {
      indexBufferIds[bufferViewId] = true;
      indexBuffersToCreate.enqueue({
        id: bufferViewId,
        componentType: accessor.componentType,
      });
    }
  });
}

function parseTechniques(model) {
  // retain references to gltf techniques
  const gltf = model.gltf;
  if (!usesExtension(gltf, "KHR_techniques_webgl")) {
    return;
  }

  const sourcePrograms = model._sourcePrograms;
  const sourceTechniques = model._sourceTechniques;
  const programs = gltf.extensions.KHR_techniques_webgl.programs;

  ForEach.technique(gltf, function (technique, techniqueId) {
    sourceTechniques[techniqueId] = clone(technique);

    const programId = technique.program;
    if (!defined(sourcePrograms[programId])) {
      sourcePrograms[programId] = clone(programs[programId]);
    }
  });
}

function shaderLoad(model, type, id) {
  return function (source) {
    const loadResources = model._loadResources;
    loadResources.shaders[id] = {
      source: source,
      type: type,
      bufferView: undefined,
    };
    --loadResources.pendingShaderLoads;
    model._rendererResources.sourceShaders[id] = source;
  };
}

function parseShaders(model) {
  const gltf = model.gltf;
  const buffers = gltf.buffers;
  const bufferViews = gltf.bufferViews;
  const sourceShaders = model._rendererResources.sourceShaders;
  ForEach.shader(gltf, function (shader, id) {
    // Shader references either uri (external or base64-encoded) or bufferView
    if (defined(shader.bufferView)) {
      const bufferViewId = shader.bufferView;
      const bufferView = bufferViews[bufferViewId];
      const bufferId = bufferView.buffer;
      const buffer = buffers[bufferId];
      const source = getStringFromTypedArray(
        buffer.extras._pipeline.source,
        bufferView.byteOffset,
        bufferView.byteLength
      );
      sourceShaders[id] = source;
    } else if (defined(shader.extras._pipeline.source)) {
      sourceShaders[id] = shader.extras._pipeline.source;
    } else {
      ++model._loadResources.pendingShaderLoads;

      const shaderResource = model._resource.getDerivedResource({
        url: shader.uri,
      });

      shaderResource
        .fetchText()
        .then(shaderLoad(model, shader.type, id))
        .catch(
          ModelUtility.getFailedLoadFunction(
            model,
            "shader",
            shaderResource.url
          )
        );
    }
  });
}

function parsePrograms(model) {
  const sourceTechniques = model._sourceTechniques;
  for (const techniqueId in sourceTechniques) {
    if (sourceTechniques.hasOwnProperty(techniqueId)) {
      const technique = sourceTechniques[techniqueId];
      model._loadResources.programsToCreate.enqueue({
        programId: technique.program,
        techniqueId: techniqueId,
      });
    }
  }
}

function parseArticulations(model) {
  const articulationsByName = {};
  const articulationsByStageKey = {};
  const runtimeStagesByKey = {};

  model._runtime.articulationsByName = articulationsByName;
  model._runtime.articulationsByStageKey = articulationsByStageKey;
  model._runtime.stagesByKey = runtimeStagesByKey;

  const gltf = model.gltf;
  if (
    !usesExtension(gltf, "AGI_articulations") ||
    !defined(gltf.extensions) ||
    !defined(gltf.extensions.AGI_articulations)
  ) {
    return;
  }

  const gltfArticulations = gltf.extensions.AGI_articulations.articulations;
  if (!defined(gltfArticulations)) {
    return;
  }

  const numArticulations = gltfArticulations.length;
  for (let i = 0; i < numArticulations; ++i) {
    const articulation = clone(gltfArticulations[i]);
    articulation.nodes = [];
    articulation.isDirty = true;
    articulationsByName[articulation.name] = articulation;

    const numStages = articulation.stages.length;
    for (let s = 0; s < numStages; ++s) {
      const stage = articulation.stages[s];
      stage.currentValue = stage.initialValue;

      const stageKey = `${articulation.name} ${stage.name}`;
      articulationsByStageKey[stageKey] = articulation;
      runtimeStagesByKey[stageKey] = stage;
    }
  }
}

function imageLoad(model, textureId) {
  return function (image) {
    const loadResources = model._loadResources;
    --loadResources.pendingTextureLoads;

    // Images transcoded from KTX2 can contain multiple mip levels:
    // https://github.com/KhronosGroup/glTF/tree/master/extensions/2.0/Khronos/KHR_texture_basisu
    let mipLevels;
    if (Array.isArray(image)) {
      // highest detail mip should be level 0
      mipLevels = image.slice(1, image.length).map(function (mipLevel) {
        return mipLevel.bufferView;
      });
      image = image[0];
    }

    loadResources.texturesToCreate.enqueue({
      id: textureId,
      image: image,
      bufferView: image.bufferView,
      width: image.width,
      height: image.height,
      internalFormat: image.internalFormat,
      mipLevels: mipLevels,
    });
  };
}

const ktx2Regex = /(^data:image\/ktx2)|(\.ktx2$)/i;

function parseTextures(model, context, supportsWebP) {
  const gltf = model.gltf;
  const images = gltf.images;
  let uri;
  ForEach.texture(gltf, function (texture, id) {
    let imageId = texture.source;

    if (
      defined(texture.extensions) &&
      defined(texture.extensions.EXT_texture_webp) &&
      supportsWebP
    ) {
      imageId = texture.extensions.EXT_texture_webp.source;
    } else if (
      defined(texture.extensions) &&
      defined(texture.extensions.KHR_texture_basisu) &&
      context.supportsBasis
    ) {
      imageId = texture.extensions.KHR_texture_basisu.source;
    }

    const gltfImage = images[imageId];

    const bufferViewId = gltfImage.bufferView;
    const mimeType = gltfImage.mimeType;
    uri = gltfImage.uri;

    // Image references either uri (external or base64-encoded) or bufferView
    if (defined(bufferViewId)) {
      model._loadResources.texturesToCreateFromBufferView.enqueue({
        id: id,
        image: undefined,
        bufferView: bufferViewId,
        mimeType: mimeType,
      });
    } else {
      ++model._loadResources.pendingTextureLoads;

      const imageResource = model._resource.getDerivedResource({
        url: uri,
      });

      let promise;
      if (ktx2Regex.test(uri)) {
        promise = loadKTX2(imageResource);
      } else {
        promise = imageResource.fetchImage({
          skipColorSpaceConversion: true,
          preferImageBitmap: true,
        });
      }
      promise
        .then(imageLoad(model, id, imageId))
        .catch(
          ModelUtility.getFailedLoadFunction(model, "image", imageResource.url)
        );
    }
  });
}

const scratchArticulationStageInitialTransform = new Matrix4();

function parseNodes(model) {
  const runtimeNodes = {};
  const runtimeNodesByName = {};
  const skinnedNodes = [];

  const skinnedNodesIds = model._loadResources.skinnedNodesIds;
  const articulationsByName = model._runtime.articulationsByName;

  ForEach.node(model.gltf, function (node, id) {
    const runtimeNode = {
      // Animation targets
      matrix: undefined,
      translation: undefined,
      rotation: undefined,
      scale: undefined,

      // Per-node show inherited from parent
      computedShow: true,

      // Computed transforms
      transformToRoot: new Matrix4(),
      computedMatrix: new Matrix4(),
      dirtyNumber: 0, // The frame this node was made dirty by an animation; for graph traversal

      // Rendering
      commands: [], // empty for transform, light, and camera nodes

      // Skinned node
      inverseBindMatrices: undefined, // undefined when node is not skinned
      bindShapeMatrix: undefined, // undefined when node is not skinned or identity
      joints: [], // empty when node is not skinned
      computedJointMatrices: [], // empty when node is not skinned

      // Joint node
      jointName: node.jointName, // undefined when node is not a joint

      weights: [],

      // Graph pointers
      children: [], // empty for leaf nodes
      parents: [], // empty for root nodes

      // Publicly-accessible ModelNode instance to modify animation targets
      publicNode: undefined,
    };
    runtimeNode.publicNode = new ModelNode(
      model,
      node,
      runtimeNode,
      id,
      ModelUtility.getTransform(node)
    );

    runtimeNodes[id] = runtimeNode;
    runtimeNodesByName[node.name] = runtimeNode;

    if (defined(node.skin)) {
      skinnedNodesIds.push(id);
      skinnedNodes.push(runtimeNode);
    }

    if (
      defined(node.extensions) &&
      defined(node.extensions.AGI_articulations)
    ) {
      const articulationName =
        node.extensions.AGI_articulations.articulationName;
      if (defined(articulationName)) {
        let transform = Matrix4.clone(
          runtimeNode.publicNode.originalMatrix,
          scratchArticulationStageInitialTransform
        );
        const articulation = articulationsByName[articulationName];
        articulation.nodes.push(runtimeNode.publicNode);

        const numStages = articulation.stages.length;
        for (let s = 0; s < numStages; ++s) {
          const stage = articulation.stages[s];
          transform = applyArticulationStageMatrix(stage, transform);
        }
        runtimeNode.publicNode.matrix = transform;
      }
    }
  });

  model._runtime.nodes = runtimeNodes;
  model._runtime.nodesByName = runtimeNodesByName;
  model._runtime.skinnedNodes = skinnedNodes;
}

function parseMaterials(model) {
  const gltf = model.gltf;
  const techniques = model._sourceTechniques;

  const runtimeMaterialsByName = {};
  const runtimeMaterialsById = {};
  const uniformMaps = model._uniformMaps;

  ForEach.material(gltf, function (material, materialId) {
    // Allocated now so ModelMaterial can keep a reference to it.
    uniformMaps[materialId] = {
      uniformMap: undefined,
      values: undefined,
      jointMatrixUniformName: undefined,
      morphWeightsUniformName: undefined,
    };

    const modelMaterial = new ModelMaterial(model, material, materialId);

    if (
      defined(material.extensions) &&
      defined(material.extensions.KHR_techniques_webgl)
    ) {
      const techniqueId = material.extensions.KHR_techniques_webgl.technique;
      modelMaterial._technique = techniqueId;
      modelMaterial._program = techniques[techniqueId].program;

      ForEach.materialValue(material, function (value, uniformName) {
        if (!defined(modelMaterial._values)) {
          modelMaterial._values = {};
        }

        modelMaterial._values[uniformName] = clone(value);
      });
    }

    runtimeMaterialsByName[material.name] = modelMaterial;
    runtimeMaterialsById[materialId] = modelMaterial;
  });

  model._runtime.materialsByName = runtimeMaterialsByName;
  model._runtime.materialsById = runtimeMaterialsById;
}

function parseMeshes(model) {
  const runtimeMeshesByName = {};
  const runtimeMaterialsById = model._runtime.materialsById;

  ForEach.mesh(model.gltf, function (mesh, meshId) {
    runtimeMeshesByName[mesh.name] = new ModelMesh(
      mesh,
      runtimeMaterialsById,
      meshId
    );
    if (
      defined(model.extensionsUsed.WEB3D_quantized_attributes) ||
      model._dequantizeInShader
    ) {
      // Cache primitives according to their program
      ForEach.meshPrimitive(mesh, function (primitive, primitiveId) {
        const programId = getProgramForPrimitive(model, primitive);
        let programPrimitives = model._programPrimitives[programId];
        if (!defined(programPrimitives)) {
          programPrimitives = {};
          model._programPrimitives[programId] = programPrimitives;
        }
        programPrimitives[`${meshId}.primitive.${primitiveId}`] = primitive;
      });
    }
  });

  model._runtime.meshesByName = runtimeMeshesByName;
}

function parseCredits(model) {
  const asset = model.gltf.asset;
  const copyright = asset.copyright;
  if (!defined(copyright)) {
    return;
  }

  const showOnScreen = model._showCreditsOnScreen;
  const credits = copyright.split(";").map(function (string) {
    return new Credit(string.trim(), showOnScreen);
  });

  model._gltfCredits = credits;
}

///////////////////////////////////////////////////////////////////////////

const CreateVertexBufferJob = function () {
  this.id = undefined;
  this.model = undefined;
  this.context = undefined;
};

CreateVertexBufferJob.prototype.set = function (id, model, context) {
  this.id = id;
  this.model = model;
  this.context = context;
};

CreateVertexBufferJob.prototype.execute = function () {
  createVertexBuffer(this.id, this.model, this.context);
};

///////////////////////////////////////////////////////////////////////////

function createVertexBuffer(bufferViewId, model, context) {
  const loadResources = model._loadResources;
  const bufferViews = model.gltf.bufferViews;
  let bufferView = bufferViews[bufferViewId];

  // Use bufferView created at runtime
  if (!defined(bufferView)) {
    bufferView = loadResources.createdBufferViews[bufferViewId];
  }

  const vertexBuffer = Buffer.createVertexBuffer({
    context: context,
    typedArray: loadResources.getBuffer(bufferView),
    usage: BufferUsage.STATIC_DRAW,
  });
  vertexBuffer.vertexArrayDestroyable = false;
  model._rendererResources.buffers[bufferViewId] = vertexBuffer;
  model._geometryByteLength += vertexBuffer.sizeInBytes;
}

///////////////////////////////////////////////////////////////////////////

const CreateIndexBufferJob = function () {
  this.id = undefined;
  this.componentType = undefined;
  this.model = undefined;
  this.context = undefined;
};

CreateIndexBufferJob.prototype.set = function (
  id,
  componentType,
  model,
  context
) {
  this.id = id;
  this.componentType = componentType;
  this.model = model;
  this.context = context;
};

CreateIndexBufferJob.prototype.execute = function () {
  createIndexBuffer(this.id, this.componentType, this.model, this.context);
};

///////////////////////////////////////////////////////////////////////////

function createIndexBuffer(bufferViewId, componentType, model, context) {
  const loadResources = model._loadResources;
  const bufferViews = model.gltf.bufferViews;
  let bufferView = bufferViews[bufferViewId];

  // Use bufferView created at runtime
  if (!defined(bufferView)) {
    bufferView = loadResources.createdBufferViews[bufferViewId];
  }

  const indexBuffer = Buffer.createIndexBuffer({
    context: context,
    typedArray: loadResources.getBuffer(bufferView),
    usage: BufferUsage.STATIC_DRAW,
    indexDatatype: componentType,
  });
  indexBuffer.vertexArrayDestroyable = false;
  model._rendererResources.buffers[bufferViewId] = indexBuffer;
  model._geometryByteLength += indexBuffer.sizeInBytes;
}

const scratchVertexBufferJob = new CreateVertexBufferJob();
const scratchIndexBufferJob = new CreateIndexBufferJob();

function createBuffers(model, frameState) {
  const loadResources = model._loadResources;

  if (loadResources.pendingBufferLoads !== 0) {
    return;
  }

  const context = frameState.context;
  const vertexBuffersToCreate = loadResources.vertexBuffersToCreate;
  const indexBuffersToCreate = loadResources.indexBuffersToCreate;
  let i;

  if (model.asynchronous) {
    while (vertexBuffersToCreate.length > 0) {
      scratchVertexBufferJob.set(vertexBuffersToCreate.peek(), model, context);
      if (
        !frameState.jobScheduler.execute(scratchVertexBufferJob, JobType.BUFFER)
      ) {
        break;
      }
      vertexBuffersToCreate.dequeue();
    }

    while (indexBuffersToCreate.length > 0) {
      i = indexBuffersToCreate.peek();
      scratchIndexBufferJob.set(i.id, i.componentType, model, context);
      if (
        !frameState.jobScheduler.execute(scratchIndexBufferJob, JobType.BUFFER)
      ) {
        break;
      }
      indexBuffersToCreate.dequeue();
    }
  } else {
    while (vertexBuffersToCreate.length > 0) {
      createVertexBuffer(vertexBuffersToCreate.dequeue(), model, context);
    }

    while (indexBuffersToCreate.length > 0) {
      i = indexBuffersToCreate.dequeue();
      createIndexBuffer(i.id, i.componentType, model, context);
    }
  }
}

function getProgramForPrimitive(model, primitive) {
  const material = model._runtime.materialsById[primitive.material];
  if (!defined(material)) {
    return;
  }

  return material._program;
}

function modifyShaderForQuantizedAttributes(shader, programName, model) {
  let primitive;
  const primitives = model._programPrimitives[programName];

  // If no primitives were cached for this program, there's no need to modify the shader
  if (!defined(primitives)) {
    return shader;
  }

  let primitiveId;
  for (primitiveId in primitives) {
    if (primitives.hasOwnProperty(primitiveId)) {
      primitive = primitives[primitiveId];
      if (getProgramForPrimitive(model, primitive) === programName) {
        break;
      }
    }
  }

  // This is not needed after the program is processed, free the memory
  model._programPrimitives[programName] = undefined;

  let result;
  if (model.extensionsUsed.WEB3D_quantized_attributes) {
    result = ModelUtility.modifyShaderForQuantizedAttributes(
      model.gltf,
      primitive,
      shader
    );
    model._quantizedUniforms[programName] = result.uniforms;
  } else {
    const decodedData = model._decodedData[primitiveId];
    if (defined(decodedData)) {
      result = ModelUtility.modifyShaderForDracoQuantizedAttributes(
        model.gltf,
        primitive,
        shader,
        decodedData.attributes
      );
    } else {
      return shader;
    }
  }

  return result.shader;
}

function modifyShaderForColor(shader) {
  shader = ShaderSource.replaceMain(shader, "gltf_blend_main");
  shader +=
    "uniform vec4 gltf_color; \n" +
    "uniform float gltf_colorBlend; \n" +
    "void main() \n" +
    "{ \n" +
    "    gltf_blend_main(); \n" +
    "    gl_FragColor.rgb = mix(gl_FragColor.rgb, gltf_color.rgb, gltf_colorBlend); \n" +
    "    float highlight = ceil(gltf_colorBlend); \n" +
    "    gl_FragColor.rgb *= mix(gltf_color.rgb, vec3(1.0), highlight); \n" +
    "    gl_FragColor.a *= gltf_color.a; \n" +
    "} \n";

  return shader;
}

function modifyShader(shader, programName, callback) {
  if (defined(callback)) {
    shader = callback(shader, programName);
  }
  return shader;
}

const CreateProgramJob = function () {
  this.programToCreate = undefined;
  this.model = undefined;
  this.context = undefined;
};

CreateProgramJob.prototype.set = function (programToCreate, model, context) {
  this.programToCreate = programToCreate;
  this.model = model;
  this.context = context;
};

CreateProgramJob.prototype.execute = function () {
  createProgram(this.programToCreate, this.model, this.context);
};

///////////////////////////////////////////////////////////////////////////

// When building programs for the first time, do not include modifiers for clipping planes and color
// since this is the version of the program that will be cached for use with other Models.
function createProgram(programToCreate, model, context) {
  const programId = programToCreate.programId;
  const techniqueId = programToCreate.techniqueId;
  const program = model._sourcePrograms[programId];
  const shaders = model._rendererResources.sourceShaders;

  let vs = shaders[program.vertexShader];
  const fs = shaders[program.fragmentShader];

  const quantizedVertexShaders = model._quantizedVertexShaders;

  if (
    model.extensionsUsed.WEB3D_quantized_attributes ||
    model._dequantizeInShader
  ) {
    let quantizedVS = quantizedVertexShaders[programId];
    if (!defined(quantizedVS)) {
      quantizedVS = modifyShaderForQuantizedAttributes(vs, programId, model);
      quantizedVertexShaders[programId] = quantizedVS;
    }
    vs = quantizedVS;
  }

  const drawVS = modifyShader(vs, programId, model._vertexShaderLoaded);
  let drawFS = modifyShader(fs, programId, model._fragmentShaderLoaded);

  if (!defined(model._uniformMapLoaded)) {
    drawFS = `uniform vec4 czm_pickColor;\n${drawFS}`;
  }

  const imageBasedLighting = model._imageBasedLighting;
  const useIBL = imageBasedLighting.enabled;
  if (useIBL) {
    drawFS = `#define USE_IBL_LIGHTING \n\n${drawFS}`;
  }

  if (defined(model._lightColor)) {
    drawFS = `#define USE_CUSTOM_LIGHT_COLOR \n\n${drawFS}`;
  }

  if (model._sourceVersion !== "2.0" || model._sourceKHRTechniquesWebGL) {
    drawFS = ShaderSource.replaceMain(drawFS, "non_gamma_corrected_main");
    drawFS =
      `${drawFS}\n` +
      `void main() { \n` +
      `    non_gamma_corrected_main(); \n` +
      `    gl_FragColor = czm_gammaCorrect(gl_FragColor); \n` +
      `} \n`;
  }

  if (OctahedralProjectedCubeMap.isSupported(context)) {
    const useSHC = imageBasedLighting.useSphericalHarmonicCoefficients;
    const useSEM = imageBasedLighting.useSpecularEnvironmentMaps;
    const addMatrix = useSHC || useSEM || useIBL;
    if (addMatrix) {
      drawFS = `uniform mat3 gltf_iblReferenceFrameMatrix; \n${drawFS}`;
    }

    if (defined(imageBasedLighting.sphericalHarmonicCoefficients)) {
      drawFS = `${
        "#define DIFFUSE_IBL \n" +
        "#define CUSTOM_SPHERICAL_HARMONICS \n" +
        "uniform vec3 gltf_sphericalHarmonicCoefficients[9]; \n"
      }${drawFS}`;
    } else if (imageBasedLighting.useDefaultSphericalHarmonics) {
      drawFS = `#define DIFFUSE_IBL \n${drawFS}`;
    }

    if (
      defined(imageBasedLighting.specularEnvironmentMapAtlas) &&
      imageBasedLighting.specularEnvironmentMapAtlas.ready
    ) {
      drawFS = `${
        "#define SPECULAR_IBL \n" +
        "#define CUSTOM_SPECULAR_IBL \n" +
        "uniform sampler2D gltf_specularMap; \n" +
        "uniform vec2 gltf_specularMapSize; \n" +
        "uniform float gltf_maxSpecularLOD; \n"
      }${drawFS}`;
    } else if (imageBasedLighting.useDefaultSpecularMaps) {
      drawFS = `#define SPECULAR_IBL \n${drawFS}`;
    }
  }

  if (defined(imageBasedLighting.luminanceAtZenith)) {
    drawFS = `${
      "#define USE_SUN_LUMINANCE \n" + "uniform float gltf_luminanceAtZenith;\n"
    }${drawFS}`;
  }

  createAttributesAndProgram(
    programId,
    techniqueId,
    drawFS,
    drawVS,
    model,
    context
  );
}

function recreateProgram(programToCreate, model, context) {
  const programId = programToCreate.programId;
  const techniqueId = programToCreate.techniqueId;
  const program = model._sourcePrograms[programId];
  const shaders = model._rendererResources.sourceShaders;

  const quantizedVertexShaders = model._quantizedVertexShaders;

  const clippingPlaneCollection = model.clippingPlanes;
  const addClippingPlaneCode = isClippingEnabled(model);

  let vs = shaders[program.vertexShader];
  const fs = shaders[program.fragmentShader];

  if (
    model.extensionsUsed.WEB3D_quantized_attributes ||
    model._dequantizeInShader
  ) {
    vs = quantizedVertexShaders[programId];
  }

  let finalFS = fs;
  if (isColorShadingEnabled(model)) {
    finalFS = Model._modifyShaderForColor(finalFS);
  }
  if (addClippingPlaneCode) {
    finalFS = modifyShaderForClippingPlanes(
      finalFS,
      clippingPlaneCollection,
      context
    );
  }

  if (model.splitDirection !== SplitDirection.NONE) {
    finalFS = Splitter.modifyFragmentShader(finalFS);
  }

  const drawVS = modifyShader(vs, programId, model._vertexShaderLoaded);
  let drawFS = modifyShader(finalFS, programId, model._fragmentShaderLoaded);

  if (!defined(model._uniformMapLoaded)) {
    drawFS = `uniform vec4 czm_pickColor;\n${drawFS}`;
  }

  const imageBasedLighting = model._imageBasedLighting;
  const useIBL = imageBasedLighting.enabled;
  if (useIBL) {
    drawFS = `#define USE_IBL_LIGHTING \n\n${drawFS}`;
  }

  if (defined(model._lightColor)) {
    drawFS = `#define USE_CUSTOM_LIGHT_COLOR \n\n${drawFS}`;
  }

  if (model._sourceVersion !== "2.0" || model._sourceKHRTechniquesWebGL) {
    drawFS = ShaderSource.replaceMain(drawFS, "non_gamma_corrected_main");
    drawFS =
      `${drawFS}\n` +
      `void main() { \n` +
      `    non_gamma_corrected_main(); \n` +
      `    gl_FragColor = czm_gammaCorrect(gl_FragColor); \n` +
      `} \n`;
  }

  if (OctahedralProjectedCubeMap.isSupported(context)) {
    const useSHC = imageBasedLighting.useSphericalHarmonicCoefficients;
    const useSEM = imageBasedLighting.useSpecularEnvironmentMaps;
    const addMatrix = useSHC || useSEM || useIBL;
    if (addMatrix) {
      drawFS = `uniform mat3 gltf_iblReferenceFrameMatrix; \n${drawFS}`;
    }

    if (defined(imageBasedLighting.sphericalHarmonicCoefficients)) {
      drawFS = `${
        "#define DIFFUSE_IBL \n" +
        "#define CUSTOM_SPHERICAL_HARMONICS \n" +
        "uniform vec3 gltf_sphericalHarmonicCoefficients[9]; \n"
      }${drawFS}`;
    } else if (imageBasedLighting.useDefaultSphericalHarmonics) {
      drawFS = `#define DIFFUSE_IBL \n${drawFS}`;
    }

    if (
      defined(imageBasedLighting.specularEnvironmentMapAtlas) &&
      imageBasedLighting.specularEnvironmentMapAtlas.ready
    ) {
      drawFS = `${
        "#define SPECULAR_IBL \n" +
        "#define CUSTOM_SPECULAR_IBL \n" +
        "uniform sampler2D gltf_specularMap; \n" +
        "uniform vec2 gltf_specularMapSize; \n" +
        "uniform float gltf_maxSpecularLOD; \n"
      }${drawFS}`;
    } else if (imageBasedLighting.useDefaultSpecularMaps) {
      drawFS = `#define SPECULAR_IBL \n${drawFS}`;
    }
  }

  if (defined(imageBasedLighting.luminanceAtZenith)) {
    drawFS = `${
      "#define USE_SUN_LUMINANCE \n" + "uniform float gltf_luminanceAtZenith;\n"
    }${drawFS}`;
  }

  createAttributesAndProgram(
    programId,
    techniqueId,
    drawFS,
    drawVS,
    model,
    context
  );
}

function createAttributesAndProgram(
  programId,
  techniqueId,
  drawFS,
  drawVS,
  model,
  context
) {
  const technique = model._sourceTechniques[techniqueId];
  const attributeLocations = ModelUtility.createAttributeLocations(
    technique,
    model._precreatedAttributes
  );

  model._rendererResources.programs[programId] = ShaderProgram.fromCache({
    context: context,
    vertexShaderSource: drawVS,
    fragmentShaderSource: drawFS,
    attributeLocations: attributeLocations,
  });
}

const scratchCreateProgramJob = new CreateProgramJob();

function createPrograms(model, frameState) {
  const loadResources = model._loadResources;
  const programsToCreate = loadResources.programsToCreate;

  if (loadResources.pendingShaderLoads !== 0) {
    return;
  }

  // PERFORMANCE_IDEA: this could be more fine-grained by looking
  // at the shader's bufferView's to determine the buffer dependencies.
  if (loadResources.pendingBufferLoads !== 0) {
    return;
  }

  const context = frameState.context;

  if (model.asynchronous) {
    while (programsToCreate.length > 0) {
      scratchCreateProgramJob.set(programsToCreate.peek(), model, context);
      if (
        !frameState.jobScheduler.execute(
          scratchCreateProgramJob,
          JobType.PROGRAM
        )
      ) {
        break;
      }
      programsToCreate.dequeue();
    }
  } else {
    // Create all loaded programs this frame
    while (programsToCreate.length > 0) {
      createProgram(programsToCreate.dequeue(), model, context);
    }
  }
}

function getOnImageCreatedFromTypedArray(loadResources, gltfTexture) {
  return function (image) {
    loadResources.texturesToCreate.enqueue({
      id: gltfTexture.id,
      image: image,
      bufferView: undefined,
    });

    --loadResources.pendingBufferViewToImage;
  };
}

function loadTexturesFromBufferViews(model) {
  const loadResources = model._loadResources;

  if (loadResources.pendingBufferLoads !== 0) {
    return;
  }

  while (loadResources.texturesToCreateFromBufferView.length > 0) {
    const gltfTexture = loadResources.texturesToCreateFromBufferView.dequeue();

    const gltf = model.gltf;
    const bufferView = gltf.bufferViews[gltfTexture.bufferView];
    const imageId = gltf.textures[gltfTexture.id].source;

    const onerror = ModelUtility.getFailedLoadFunction(
      model,
      "image",
      `id: ${gltfTexture.id}, bufferView: ${gltfTexture.bufferView}`
    );

    if (gltfTexture.mimeType === "image/ktx2") {
      // Need to make a copy of the embedded KTX2 buffer otherwise the underlying
      // ArrayBuffer may be accessed on both the worker and the main thread and
      // throw an error like "Cannot perform Construct on a detached ArrayBuffer".
      // Look into SharedArrayBuffer at some point to get around this.
      const ktxBuffer = new Uint8Array(loadResources.getBuffer(bufferView));
      loadKTX2(ktxBuffer)
        .then(imageLoad(model, gltfTexture.id, imageId))
        .catch(onerror);
      ++model._loadResources.pendingTextureLoads;
    } else {
      const onload = getOnImageCreatedFromTypedArray(
        loadResources,
        gltfTexture
      );
      loadImageFromTypedArray({
        uint8Array: loadResources.getBuffer(bufferView),
        format: gltfTexture.mimeType,
        flipY: false,
        skipColorSpaceConversion: true,
      })
        .then(onload)
        .catch(onerror);
      ++loadResources.pendingBufferViewToImage;
    }
  }
}

function createSamplers(model) {
  const loadResources = model._loadResources;
  if (loadResources.createSamplers) {
    loadResources.createSamplers = false;

    const rendererSamplers = model._rendererResources.samplers;
    ForEach.sampler(model.gltf, function (sampler, samplerId) {
      rendererSamplers[samplerId] = new Sampler({
        wrapS: sampler.wrapS,
        wrapT: sampler.wrapT,
        minificationFilter: sampler.minFilter,
        magnificationFilter: sampler.magFilter,
      });
    });
  }
}

///////////////////////////////////////////////////////////////////////////

const CreateTextureJob = function () {
  this.gltfTexture = undefined;
  this.model = undefined;
  this.context = undefined;
};

CreateTextureJob.prototype.set = function (gltfTexture, model, context) {
  this.gltfTexture = gltfTexture;
  this.model = model;
  this.context = context;
};

CreateTextureJob.prototype.execute = function () {
  createTexture(this.gltfTexture, this.model, this.context);
};

///////////////////////////////////////////////////////////////////////////

function createTexture(gltfTexture, model, context) {
  const textures = model.gltf.textures;
  const texture = textures[gltfTexture.id];

  const rendererSamplers = model._rendererResources.samplers;
  let sampler = rendererSamplers[texture.sampler];
  if (!defined(sampler)) {
    sampler = new Sampler({
      wrapS: TextureWrap.REPEAT,
      wrapT: TextureWrap.REPEAT,
    });
  }

  let usesTextureTransform = false;
  const materials = model.gltf.materials;
  const materialsLength = materials.length;
  for (let i = 0; i < materialsLength; ++i) {
    const material = materials[i];
    if (
      defined(material.extensions) &&
      defined(material.extensions.KHR_techniques_webgl)
    ) {
      const values = material.extensions.KHR_techniques_webgl.values;
      for (const valueName in values) {
        if (
          values.hasOwnProperty(valueName) &&
          valueName.indexOf("Texture") !== -1
        ) {
          const value = values[valueName];
          if (
            value.index === gltfTexture.id &&
            defined(value.extensions) &&
            defined(value.extensions.KHR_texture_transform)
          ) {
            usesTextureTransform = true;
            break;
          }
        }
      }
    }
    if (usesTextureTransform) {
      break;
    }
  }

  const wrapS = sampler.wrapS;
  const wrapT = sampler.wrapT;
  let minFilter = sampler.minificationFilter;

  if (
    usesTextureTransform &&
    minFilter !== TextureMinificationFilter.LINEAR &&
    minFilter !== TextureMinificationFilter.NEAREST
  ) {
    if (
      minFilter === TextureMinificationFilter.NEAREST_MIPMAP_NEAREST ||
      minFilter === TextureMinificationFilter.NEAREST_MIPMAP_LINEAR
    ) {
      minFilter = TextureMinificationFilter.NEAREST;
    } else {
      minFilter = TextureMinificationFilter.LINEAR;
    }

    sampler = new Sampler({
      wrapS: sampler.wrapS,
      wrapT: sampler.wrapT,
      minificationFilter: minFilter,
      magnificationFilter: sampler.magnificationFilter,
    });
  }

  const internalFormat = gltfTexture.internalFormat;

  const mipmap =
    !(
      defined(internalFormat) && PixelFormat.isCompressedFormat(internalFormat)
    ) &&
    (minFilter === TextureMinificationFilter.NEAREST_MIPMAP_NEAREST ||
      minFilter === TextureMinificationFilter.NEAREST_MIPMAP_LINEAR ||
      minFilter === TextureMinificationFilter.LINEAR_MIPMAP_NEAREST ||
      minFilter === TextureMinificationFilter.LINEAR_MIPMAP_LINEAR);
  const requiresNpot =
    mipmap ||
    wrapS === TextureWrap.REPEAT ||
    wrapS === TextureWrap.MIRRORED_REPEAT ||
    wrapT === TextureWrap.REPEAT ||
    wrapT === TextureWrap.MIRRORED_REPEAT;
  let npot;
  let tx;
  let source = gltfTexture.image;

  if (defined(internalFormat)) {
    npot =
      !CesiumMath.isPowerOfTwo(gltfTexture.width) ||
      !CesiumMath.isPowerOfTwo(gltfTexture.height);

    // Warning to encourage power of 2 texture dimensions with KHR_texture_basisu
    if (
      !context.webgl2 &&
      PixelFormat.isCompressedFormat(internalFormat) &&
      npot &&
      requiresNpot
    ) {
      console.warn(
        "Compressed texture uses REPEAT or MIRRORED_REPEAT texture wrap mode and dimensions are not powers of two. The texture may be rendered incorrectly. See the Model.js constructor documentation for more information."
      );
    }

    let minificationFilter = sampler.minificationFilter;
    if (
      !defined(gltfTexture.mipLevels) &&
      (minFilter === TextureMinificationFilter.NEAREST_MIPMAP_NEAREST ||
        minFilter === TextureMinificationFilter.NEAREST_MIPMAP_LINEAR)
    ) {
      minificationFilter = TextureMinificationFilter.NEAREST;
    } else if (
      !defined(gltfTexture.mipLevels) &&
      (minFilter === TextureMinificationFilter.LINEAR_MIPMAP_NEAREST ||
        minFilter === TextureMinificationFilter.LINEAR_MIPMAP_LINEAR)
    ) {
      minificationFilter = TextureMinificationFilter.LINEAR;
    }
    sampler = new Sampler({
      wrapS: sampler.wrapS,
      wrapT: sampler.wrapT,
      minificationFilter: minificationFilter,
      magnificationFilter: sampler.magnificationFilter,
    });

    tx = new Texture({
      context: context,
      source: {
        arrayBufferView: gltfTexture.bufferView,
        mipLevels: gltfTexture.mipLevels,
      },
      width: gltfTexture.width,
      height: gltfTexture.height,
      pixelFormat: internalFormat,
      sampler: sampler,
    });
  } else if (defined(source)) {
    npot =
      !CesiumMath.isPowerOfTwo(source.width) ||
      !CesiumMath.isPowerOfTwo(source.height);
    if (requiresNpot && npot) {
      // WebGL requires power-of-two texture dimensions for mipmapping and REPEAT/MIRRORED_REPEAT wrap modes.
      const canvas = document.createElement("canvas");
      canvas.width = CesiumMath.nextPowerOfTwo(source.width);
      canvas.height = CesiumMath.nextPowerOfTwo(source.height);
      const canvasContext = canvas.getContext("2d");
      canvasContext.drawImage(
        source,
        0,
        0,
        source.width,
        source.height,
        0,
        0,
        canvas.width,
        canvas.height
      );
      source = canvas;
    }

    tx = new Texture({
      context: context,
      source: source,
      pixelFormat: texture.internalFormat,
      pixelDatatype: texture.type,
      sampler: sampler,
      flipY: false,
      skipColorSpaceConversion: true,
    });
    // GLTF_SPEC: Support TEXTURE_CUBE_MAP.  https://github.com/KhronosGroup/glTF/issues/40
    if (mipmap) {
      tx.generateMipmap();
    }
  }
  if (defined(tx)) {
    model._rendererResources.textures[gltfTexture.id] = tx;
    model._texturesByteLength += tx.sizeInBytes;
  }
}

const scratchCreateTextureJob = new CreateTextureJob();

function createTextures(model, frameState) {
  const context = frameState.context;
  const texturesToCreate = model._loadResources.texturesToCreate;

  if (model.asynchronous) {
    while (texturesToCreate.length > 0) {
      scratchCreateTextureJob.set(texturesToCreate.peek(), model, context);
      if (
        !frameState.jobScheduler.execute(
          scratchCreateTextureJob,
          JobType.TEXTURE
        )
      ) {
        break;
      }
      texturesToCreate.dequeue();
    }
  } else {
    // Create all loaded textures this frame
    while (texturesToCreate.length > 0) {
      createTexture(texturesToCreate.dequeue(), model, context);
    }
  }
}

function getAttributeLocations(model, primitive) {
  const techniques = model._sourceTechniques;

  // Retrieve the compiled shader program to assign index values to attributes
  const attributeLocations = {};

  let location;
  let index;
  const material = model._runtime.materialsById[primitive.material];
  if (!defined(material)) {
    return attributeLocations;
  }

  const technique = techniques[material._technique];
  if (!defined(technique)) {
    return attributeLocations;
  }

  const attributes = technique.attributes;
  const program = model._rendererResources.programs[technique.program];
  const programAttributeLocations = program._attributeLocations;

  for (location in programAttributeLocations) {
    if (programAttributeLocations.hasOwnProperty(location)) {
      const attribute = attributes[location];
      if (defined(attribute)) {
        index = programAttributeLocations[location];
        attributeLocations[attribute.semantic] = index;
      }
    }
  }

  // Add pre-created attributes.
  const precreatedAttributes = model._precreatedAttributes;
  if (defined(precreatedAttributes)) {
    for (location in precreatedAttributes) {
      if (precreatedAttributes.hasOwnProperty(location)) {
        index = programAttributeLocations[location];
        attributeLocations[location] = index;
      }
    }
  }

  return attributeLocations;
}

function createJoints(model, runtimeSkins) {
  const gltf = model.gltf;
  const skins = gltf.skins;
  const nodes = gltf.nodes;
  const runtimeNodes = model._runtime.nodes;

  const skinnedNodesIds = model._loadResources.skinnedNodesIds;
  const length = skinnedNodesIds.length;
  for (let j = 0; j < length; ++j) {
    const id = skinnedNodesIds[j];
    const skinnedNode = runtimeNodes[id];
    const node = nodes[id];

    const runtimeSkin = runtimeSkins[node.skin];
    skinnedNode.inverseBindMatrices = runtimeSkin.inverseBindMatrices;
    skinnedNode.bindShapeMatrix = runtimeSkin.bindShapeMatrix;

    const gltfJoints = skins[node.skin].joints;
    const jointsLength = gltfJoints.length;
    for (let i = 0; i < jointsLength; ++i) {
      const nodeId = gltfJoints[i];
      const jointNode = runtimeNodes[nodeId];
      skinnedNode.joints.push(jointNode);
    }
  }
}

function createSkins(model) {
  const loadResources = model._loadResources;

  if (loadResources.pendingBufferLoads !== 0) {
    return;
  }

  if (!loadResources.createSkins) {
    return;
  }
  loadResources.createSkins = false;

  const gltf = model.gltf;
  const accessors = gltf.accessors;
  const runtimeSkins = {};

  ForEach.skin(gltf, function (skin, id) {
    const accessor = accessors[skin.inverseBindMatrices];

    let bindShapeMatrix;
    if (!Matrix4.equals(skin.bindShapeMatrix, Matrix4.IDENTITY)) {
      bindShapeMatrix = Matrix4.clone(skin.bindShapeMatrix);
    }

    runtimeSkins[id] = {
      inverseBindMatrices: ModelAnimationCache.getSkinInverseBindMatrices(
        model,
        accessor
      ),
      bindShapeMatrix: bindShapeMatrix, // not used when undefined
    };
  });

  createJoints(model, runtimeSkins);
}

function getChannelEvaluator(model, runtimeNode, targetPath, spline) {
  return function (localAnimationTime) {
    if (defined(spline)) {
      localAnimationTime = model.clampAnimations
        ? spline.clampTime(localAnimationTime)
        : spline.wrapTime(localAnimationTime);
      runtimeNode[targetPath] = spline.evaluate(
        localAnimationTime,
        runtimeNode[targetPath]
      );
      runtimeNode.dirtyNumber = model._maxDirtyNumber;
    }
  };
}

function createRuntimeAnimations(model) {
  const loadResources = model._loadResources;

  if (!loadResources.finishedPendingBufferLoads()) {
    return;
  }

  if (!loadResources.createRuntimeAnimations) {
    return;
  }
  loadResources.createRuntimeAnimations = false;

  model._runtime.animations = [];

  const runtimeNodes = model._runtime.nodes;
  const accessors = model.gltf.accessors;

  ForEach.animation(model.gltf, function (animation, i) {
    const channels = animation.channels;
    const samplers = animation.samplers;

    // Find start and stop time for the entire animation
    let startTime = Number.MAX_VALUE;
    let stopTime = -Number.MAX_VALUE;

    const channelsLength = channels.length;
    const channelEvaluators = new Array(channelsLength);

    for (let j = 0; j < channelsLength; ++j) {
      const channel = channels[j];
      const target = channel.target;
      const path = target.path;
      const sampler = samplers[channel.sampler];
      const input = ModelAnimationCache.getAnimationParameterValues(
        model,
        accessors[sampler.input]
      );
      const output = ModelAnimationCache.getAnimationParameterValues(
        model,
        accessors[sampler.output]
      );

      startTime = Math.min(startTime, input[0]);
      stopTime = Math.max(stopTime, input[input.length - 1]);

      const spline = ModelAnimationCache.getAnimationSpline(
        model,
        i,
        animation,
        channel.sampler,
        sampler,
        input,
        path,
        output
      );

      channelEvaluators[j] = getChannelEvaluator(
        model,
        runtimeNodes[target.node],
        target.path,
        spline
      );
    }

    model._runtime.animations[i] = {
      name: animation.name,
      startTime: startTime,
      stopTime: stopTime,
      channelEvaluators: channelEvaluators,
    };
  });
}

function createVertexArrays(model, context) {
  const loadResources = model._loadResources;
  if (
    !loadResources.finishedBuffersCreation() ||
    !loadResources.finishedProgramCreation() ||
    !loadResources.createVertexArrays
  ) {
    return;
  }
  loadResources.createVertexArrays = false;

  const rendererBuffers = model._rendererResources.buffers;
  const rendererVertexArrays = model._rendererResources.vertexArrays;
  const gltf = model.gltf;
  const accessors = gltf.accessors;
  ForEach.mesh(gltf, function (mesh, meshId) {
    ForEach.meshPrimitive(mesh, function (primitive, primitiveId) {
      const attributes = [];
      let attributeLocation;
      const attributeLocations = getAttributeLocations(model, primitive);
      const decodedData =
        model._decodedData[`${meshId}.primitive.${primitiveId}`];
      ForEach.meshPrimitiveAttribute(primitive, function (
        accessorId,
        attributeName
      ) {
        // Skip if the attribute is not used by the material, e.g., because the asset
        // was exported with an attribute that wasn't used and the asset wasn't optimized.
        attributeLocation = attributeLocations[attributeName];
        if (defined(attributeLocation)) {
          // Use attributes of previously decoded draco geometry
          if (defined(decodedData)) {
            const decodedAttributes = decodedData.attributes;
            if (decodedAttributes.hasOwnProperty(attributeName)) {
              const decodedAttribute = decodedAttributes[attributeName];
              attributes.push({
                index: attributeLocation,
                vertexBuffer: rendererBuffers[decodedAttribute.bufferView],
                componentsPerAttribute: decodedAttribute.componentsPerAttribute,
                componentDatatype: decodedAttribute.componentDatatype,
                normalize: decodedAttribute.normalized,
                offsetInBytes: decodedAttribute.byteOffset,
                strideInBytes: decodedAttribute.byteStride,
              });

              return;
            }
          }

          const a = accessors[accessorId];
          const normalize = defined(a.normalized) && a.normalized;
          attributes.push({
            index: attributeLocation,
            vertexBuffer: rendererBuffers[a.bufferView],
            componentsPerAttribute: numberOfComponentsForType(a.type),
            componentDatatype: a.componentType,
            normalize: normalize,
            offsetInBytes: a.byteOffset,
            strideInBytes: getAccessorByteStride(gltf, a),
          });
        }
      });

      // Add pre-created attributes
      let attribute;
      let attributeName;
      const precreatedAttributes = model._precreatedAttributes;
      if (defined(precreatedAttributes)) {
        for (attributeName in precreatedAttributes) {
          if (precreatedAttributes.hasOwnProperty(attributeName)) {
            attributeLocation = attributeLocations[attributeName];
            if (defined(attributeLocation)) {
              attribute = precreatedAttributes[attributeName];
              attribute.index = attributeLocation;
              attributes.push(attribute);
            }
          }
        }
      }

      let indexBuffer;
      if (defined(primitive.indices)) {
        const accessor = accessors[primitive.indices];
        let bufferView = accessor.bufferView;

        // Use buffer of previously decoded draco geometry
        if (defined(decodedData)) {
          bufferView = decodedData.bufferView;
        }

        indexBuffer = rendererBuffers[bufferView];
      }
      rendererVertexArrays[
        `${meshId}.primitive.${primitiveId}`
      ] = new VertexArray({
        context: context,
        attributes: attributes,
        indexBuffer: indexBuffer,
      });
    });
  });
}

function createRenderStates(model) {
  const loadResources = model._loadResources;
  if (loadResources.createRenderStates) {
    loadResources.createRenderStates = false;

    ForEach.material(model.gltf, function (material, materialId) {
      createRenderStateForMaterial(model, material, materialId);
    });
  }
}

function createRenderStateForMaterial(model, material, materialId) {
  const rendererRenderStates = model._rendererResources.renderStates;

  let blendEquationSeparate = [
    WebGLConstants.FUNC_ADD,
    WebGLConstants.FUNC_ADD,
  ];
  let blendFuncSeparate = [
    WebGLConstants.ONE,
    WebGLConstants.ONE_MINUS_SRC_ALPHA,
    WebGLConstants.ONE,
    WebGLConstants.ONE_MINUS_SRC_ALPHA,
  ];

  if (defined(material.extensions) && defined(material.extensions.KHR_blend)) {
    blendEquationSeparate = material.extensions.KHR_blend.blendEquation;
    blendFuncSeparate = material.extensions.KHR_blend.blendFactors;
  }

  const enableCulling = !material.doubleSided;
  const blendingEnabled = material.alphaMode === "BLEND";
  rendererRenderStates[materialId] = RenderState.fromCache({
    cull: {
      enabled: enableCulling,
    },
    depthTest: {
      enabled: true,
      func: DepthFunction.LESS_OR_EQUAL,
    },
    depthMask: !blendingEnabled,
    blending: {
      enabled: blendingEnabled,
      equationRgb: blendEquationSeparate[0],
      equationAlpha: blendEquationSeparate[1],
      functionSourceRgb: blendFuncSeparate[0],
      functionDestinationRgb: blendFuncSeparate[1],
      functionSourceAlpha: blendFuncSeparate[2],
      functionDestinationAlpha: blendFuncSeparate[3],
    },
  });
}

///////////////////////////////////////////////////////////////////////////

const gltfUniformsFromNode = {
  MODEL: function (uniformState, model, runtimeNode) {
    return function () {
      return runtimeNode.computedMatrix;
    };
  },
  VIEW: function (uniformState, model, runtimeNode) {
    return function () {
      return uniformState.view;
    };
  },
  PROJECTION: function (uniformState, model, runtimeNode) {
    return function () {
      return uniformState.projection;
    };
  },
  MODELVIEW: function (uniformState, model, runtimeNode) {
    const mv = new Matrix4();
    return function () {
      return Matrix4.multiplyTransformation(
        uniformState.view,
        runtimeNode.computedMatrix,
        mv
      );
    };
  },
  CESIUM_RTC_MODELVIEW: function (uniformState, model, runtimeNode) {
    // CESIUM_RTC extension
    const mvRtc = new Matrix4();
    return function () {
      Matrix4.multiplyTransformation(
        uniformState.view,
        runtimeNode.computedMatrix,
        mvRtc
      );
      return Matrix4.setTranslation(mvRtc, model._rtcCenterEye, mvRtc);
    };
  },
  MODELVIEWPROJECTION: function (uniformState, model, runtimeNode) {
    const mvp = new Matrix4();
    return function () {
      Matrix4.multiplyTransformation(
        uniformState.view,
        runtimeNode.computedMatrix,
        mvp
      );
      return Matrix4.multiply(uniformState._projection, mvp, mvp);
    };
  },
  MODELINVERSE: function (uniformState, model, runtimeNode) {
    const mInverse = new Matrix4();
    return function () {
      return Matrix4.inverse(runtimeNode.computedMatrix, mInverse);
    };
  },
  VIEWINVERSE: function (uniformState, model) {
    return function () {
      return uniformState.inverseView;
    };
  },
  PROJECTIONINVERSE: function (uniformState, model, runtimeNode) {
    return function () {
      return uniformState.inverseProjection;
    };
  },
  MODELVIEWINVERSE: function (uniformState, model, runtimeNode) {
    const mv = new Matrix4();
    const mvInverse = new Matrix4();
    return function () {
      Matrix4.multiplyTransformation(
        uniformState.view,
        runtimeNode.computedMatrix,
        mv
      );
      return Matrix4.inverse(mv, mvInverse);
    };
  },
  MODELVIEWPROJECTIONINVERSE: function (uniformState, model, runtimeNode) {
    const mvp = new Matrix4();
    const mvpInverse = new Matrix4();
    return function () {
      Matrix4.multiplyTransformation(
        uniformState.view,
        runtimeNode.computedMatrix,
        mvp
      );
      Matrix4.multiply(uniformState._projection, mvp, mvp);
      return Matrix4.inverse(mvp, mvpInverse);
    };
  },
  MODELINVERSETRANSPOSE: function (uniformState, model, runtimeNode) {
    const mInverse = new Matrix4();
    const mInverseTranspose = new Matrix3();
    return function () {
      Matrix4.inverse(runtimeNode.computedMatrix, mInverse);
      Matrix4.getMatrix3(mInverse, mInverseTranspose);
      return Matrix3.transpose(mInverseTranspose, mInverseTranspose);
    };
  },
  MODELVIEWINVERSETRANSPOSE: function (uniformState, model, runtimeNode) {
    const mv = new Matrix4();
    const mvInverse = new Matrix4();
    const mvInverseTranspose = new Matrix3();
    return function () {
      Matrix4.multiplyTransformation(
        uniformState.view,
        runtimeNode.computedMatrix,
        mv
      );
      Matrix4.inverse(mv, mvInverse);
      Matrix4.getMatrix3(mvInverse, mvInverseTranspose);
      return Matrix3.transpose(mvInverseTranspose, mvInverseTranspose);
    };
  },
  VIEWPORT: function (uniformState, model, runtimeNode) {
    return function () {
      return uniformState.viewportCartesian4;
    };
  },
};

function getUniformFunctionFromSource(source, model, semantic, uniformState) {
  const runtimeNode = model._runtime.nodes[source];
  return gltfUniformsFromNode[semantic](uniformState, model, runtimeNode);
}

function createUniformsForMaterial(
  model,
  material,
  technique,
  instanceValues,
  context,
  textures,
  defaultTexture
) {
  const uniformMap = {};
  const uniformValues = {};
  let jointMatrixUniformName;
  let morphWeightsUniformName;

  ForEach.techniqueUniform(technique, function (uniform, uniformName) {
    // GLTF_SPEC: This does not take into account uniform arrays,
    // indicated by uniforms with a count property.
    //
    // https://github.com/KhronosGroup/glTF/issues/258

    // GLTF_SPEC: In this implementation, material parameters with a
    // semantic or targeted via a source (for animation) are not
    // targetable for material animations.  Is this too strict?
    //
    // https://github.com/KhronosGroup/glTF/issues/142

    let uv;
    if (defined(instanceValues) && defined(instanceValues[uniformName])) {
      // Parameter overrides by the instance technique
      uv = ModelUtility.createUniformFunction(
        uniform.type,
        instanceValues[uniformName],
        textures,
        defaultTexture
      );
      uniformMap[uniformName] = uv.func;
      uniformValues[uniformName] = uv;
    } else if (defined(uniform.node)) {
      uniformMap[uniformName] = getUniformFunctionFromSource(
        uniform.node,
        model,
        uniform.semantic,
        context.uniformState
      );
    } else if (defined(uniform.semantic)) {
      if (uniform.semantic === "JOINTMATRIX") {
        jointMatrixUniformName = uniformName;
      } else if (uniform.semantic === "MORPHWEIGHTS") {
        morphWeightsUniformName = uniformName;
      } else if (uniform.semantic === "ALPHACUTOFF") {
        // The material's alphaCutoff value uses a uniform with semantic ALPHACUTOFF.
        // A uniform with this semantic will ignore the instance or default values.
        const alphaMode = material.alphaMode;
        if (defined(alphaMode) && alphaMode === "MASK") {
          const alphaCutoffValue = defaultValue(material.alphaCutoff, 0.5);
          uv = ModelUtility.createUniformFunction(
            uniform.type,
            alphaCutoffValue,
            textures,
            defaultTexture
          );
          uniformMap[uniformName] = uv.func;
          uniformValues[uniformName] = uv;
        }
      } else {
        // Map glTF semantic to Cesium automatic uniform
        uniformMap[uniformName] = ModelUtility.getGltfSemanticUniforms()[
          uniform.semantic
        ](context.uniformState, model);
      }
    } else if (defined(uniform.value)) {
      // Technique value that isn't overridden by a material
      const uv2 = ModelUtility.createUniformFunction(
        uniform.type,
        uniform.value,
        textures,
        defaultTexture
      );
      uniformMap[uniformName] = uv2.func;
      uniformValues[uniformName] = uv2;
    }
  });

  return {
    map: uniformMap,
    values: uniformValues,
    jointMatrixUniformName: jointMatrixUniformName,
    morphWeightsUniformName: morphWeightsUniformName,
  };
}

function createUniformMaps(model, context) {
  const loadResources = model._loadResources;

  if (!loadResources.finishedProgramCreation()) {
    return;
  }

  if (!loadResources.createUniformMaps) {
    return;
  }
  loadResources.createUniformMaps = false;

  const gltf = model.gltf;
  const techniques = model._sourceTechniques;
  const uniformMaps = model._uniformMaps;

  const textures = model._rendererResources.textures;
  const defaultTexture = model._defaultTexture;

  ForEach.material(gltf, function (material, materialId) {
    const modelMaterial = model._runtime.materialsById[materialId];
    const technique = techniques[modelMaterial._technique];
    const instanceValues = modelMaterial._values;

    const uniforms = createUniformsForMaterial(
      model,
      material,
      technique,
      instanceValues,
      context,
      textures,
      defaultTexture
    );

    const u = uniformMaps[materialId];
    u.uniformMap = uniforms.map; // uniform name -> function for the renderer
    u.values = uniforms.values; // material parameter name -> ModelMaterial for modifying the parameter at runtime
    u.jointMatrixUniformName = uniforms.jointMatrixUniformName;
    u.morphWeightsUniformName = uniforms.morphWeightsUniformName;

    if (defined(technique.attributes.a_outlineCoordinates)) {
      const outlineTexture = ModelOutlineLoader.createTexture(model, context);
      u.uniformMap.u_outlineTexture = function () {
        return outlineTexture;
      };
    }
  });
}

function createUniformsForDracoQuantizedAttributes(decodedData) {
  return ModelUtility.createUniformsForDracoQuantizedAttributes(
    decodedData.attributes
  );
}

function createUniformsForQuantizedAttributes(model, primitive) {
  const programId = getProgramForPrimitive(model, primitive);
  const quantizedUniforms = model._quantizedUniforms[programId];
  return ModelUtility.createUniformsForQuantizedAttributes(
    model.gltf,
    primitive,
    quantizedUniforms
  );
}

function createPickColorFunction(color) {
  return function () {
    return color;
  };
}

function createJointMatricesFunction(runtimeNode) {
  return function () {
    return runtimeNode.computedJointMatrices;
  };
}

function createMorphWeightsFunction(runtimeNode) {
  return function () {
    return runtimeNode.weights;
  };
}

function createSilhouetteColorFunction(model) {
  return function () {
    return model.silhouetteColor;
  };
}

function createSilhouetteSizeFunction(model) {
  return function () {
    return model.silhouetteSize;
  };
}

function createColorFunction(model) {
  return function () {
    return model.color;
  };
}

function createClippingPlanesMatrixFunction(model) {
  return function () {
    return model._clippingPlanesMatrix;
  };
}

function createIBLReferenceFrameMatrixFunction(model) {
  return function () {
    return model._imageBasedLighting.iblReferenceFrameMatrix;
  };
}

function createClippingPlanesFunction(model) {
  return function () {
    const clippingPlanes = model.clippingPlanes;
    return !defined(clippingPlanes) || !clippingPlanes.enabled
      ? model._defaultTexture
      : clippingPlanes.texture;
  };
}

function createClippingPlanesEdgeStyleFunction(model) {
  return function () {
    const clippingPlanes = model.clippingPlanes;
    if (!defined(clippingPlanes)) {
      return Color.WHITE.withAlpha(0.0);
    }

    const style = Color.clone(clippingPlanes.edgeColor);
    style.alpha = clippingPlanes.edgeWidth;
    return style;
  };
}

function createColorBlendFunction(model) {
  return function () {
    return ColorBlendMode.getColorBlend(
      model.colorBlendMode,
      model.colorBlendAmount
    );
  };
}

function createIBLFactorFunction(model) {
  return function () {
    return model._imageBasedLighting.imageBasedLightingFactor;
  };
}

function createLightColorFunction(model) {
  return function () {
    return model._lightColor;
  };
}

function createLuminanceAtZenithFunction(model) {
  return function () {
    return model._imageBasedLighting.luminanceAtZenith;
  };
}

function createSphericalHarmonicCoefficientsFunction(model) {
  return function () {
    return model._imageBasedLighting.sphericalHarmonicCoefficients;
  };
}

function createSpecularEnvironmentMapFunction(model) {
  return function () {
    return model._imageBasedLighting.specularEnvironmentMapAtlas.texture;
  };
}

function createSpecularEnvironmentMapSizeFunction(model) {
  return function () {
    return model._imageBasedLighting.specularEnvironmentMapAtlas.texture
      .dimensions;
  };
}

function createSpecularEnvironmentMapLOD(model) {
  return function () {
    return model._imageBasedLighting.specularEnvironmentMapAtlas
      .maximumMipmapLevel;
  };
}

function triangleCountFromPrimitiveIndices(primitive, indicesCount) {
  switch (primitive.mode) {
    case PrimitiveType.TRIANGLES:
      return indicesCount / 3;
    case PrimitiveType.TRIANGLE_STRIP:
    case PrimitiveType.TRIANGLE_FAN:
      return Math.max(indicesCount - 2, 0);
    default:
      return 0;
  }
}

function createCommand(model, gltfNode, runtimeNode, context, scene3DOnly) {
  const nodeCommands = model._nodeCommands;
  const pickIds = model._pickIds;
  const allowPicking = model.allowPicking;
  const runtimeMeshesByName = model._runtime.meshesByName;

  const resources = model._rendererResources;
  const rendererVertexArrays = resources.vertexArrays;
  const rendererPrograms = resources.programs;
  const rendererRenderStates = resources.renderStates;
  const uniformMaps = model._uniformMaps;

  const gltf = model.gltf;
  const accessors = gltf.accessors;
  const gltfMeshes = gltf.meshes;

  const id = gltfNode.mesh;
  const mesh = gltfMeshes[id];

  const primitives = mesh.primitives;
  const length = primitives.length;

  // The glTF node hierarchy is a DAG so a node can have more than one
  // parent, so a node may already have commands.  If so, append more
  // since they will have a different model matrix.

  for (let i = 0; i < length; ++i) {
    const primitive = primitives[i];
    const ix = accessors[primitive.indices];
    const material = model._runtime.materialsById[primitive.material];
    const programId = material._program;
    const decodedData = model._decodedData[`${id}.primitive.${i}`];

    let boundingSphere;
    const positionAccessor = primitive.attributes.POSITION;
    if (defined(positionAccessor)) {
      const minMax = ModelUtility.getAccessorMinMax(gltf, positionAccessor);
      boundingSphere = BoundingSphere.fromCornerPoints(
        Cartesian3.fromArray(minMax.min),
        Cartesian3.fromArray(minMax.max)
      );
    }

    const vertexArray = rendererVertexArrays[`${id}.primitive.${i}`];
    let offset;
    let count;

    // Use indices of the previously decoded Draco geometry.
    if (defined(decodedData)) {
      count = decodedData.numberOfIndices;
      offset = 0;
    } else if (defined(ix)) {
      count = ix.count;
      offset = ix.byteOffset / IndexDatatype.getSizeInBytes(ix.componentType); // glTF has offset in bytes.  Cesium has offsets in indices
    } else {
      const positions = accessors[primitive.attributes.POSITION];
      count = positions.count;
      offset = 0;
    }

    // Update model triangle count using number of indices
    model._trianglesLength += triangleCountFromPrimitiveIndices(
      primitive,
      count
    );

    if (primitive.mode === PrimitiveType.POINTS) {
      model._pointsLength += count;
    }

    const um = uniformMaps[primitive.material];
    let uniformMap = um.uniformMap;
    if (defined(um.jointMatrixUniformName)) {
      const jointUniformMap = {};
      jointUniformMap[um.jointMatrixUniformName] = createJointMatricesFunction(
        runtimeNode
      );

      uniformMap = combine(uniformMap, jointUniformMap);
    }
    if (defined(um.morphWeightsUniformName)) {
      const morphWeightsUniformMap = {};
      morphWeightsUniformMap[
        um.morphWeightsUniformName
      ] = createMorphWeightsFunction(runtimeNode);

      uniformMap = combine(uniformMap, morphWeightsUniformMap);
    }

    uniformMap = combine(uniformMap, {
      gltf_color: createColorFunction(model),
      gltf_colorBlend: createColorBlendFunction(model),
      gltf_clippingPlanes: createClippingPlanesFunction(model),
      gltf_clippingPlanesEdgeStyle: createClippingPlanesEdgeStyleFunction(
        model
      ),
      gltf_clippingPlanesMatrix: createClippingPlanesMatrixFunction(model),
      gltf_iblReferenceFrameMatrix: createIBLReferenceFrameMatrixFunction(
        model
      ),
      gltf_iblFactor: createIBLFactorFunction(model),
      gltf_lightColor: createLightColorFunction(model),
      gltf_sphericalHarmonicCoefficients: createSphericalHarmonicCoefficientsFunction(
        model
      ),
      gltf_specularMap: createSpecularEnvironmentMapFunction(model),
      gltf_specularMapSize: createSpecularEnvironmentMapSizeFunction(model),
      gltf_maxSpecularLOD: createSpecularEnvironmentMapLOD(model),
      gltf_luminanceAtZenith: createLuminanceAtZenithFunction(model),
    });

    Splitter.addUniforms(model, uniformMap);

    // Allow callback to modify the uniformMap
    if (defined(model._uniformMapLoaded)) {
      uniformMap = model._uniformMapLoaded(uniformMap, programId, runtimeNode);
    }

    // Add uniforms for decoding quantized attributes if used
    let quantizedUniformMap = {};
    if (model.extensionsUsed.WEB3D_quantized_attributes) {
      quantizedUniformMap = createUniformsForQuantizedAttributes(
        model,
        primitive
      );
    } else if (model._dequantizeInShader && defined(decodedData)) {
      quantizedUniformMap = createUniformsForDracoQuantizedAttributes(
        decodedData
      );
    }
    uniformMap = combine(uniformMap, quantizedUniformMap);

    const rs = rendererRenderStates[primitive.material];
    const isTranslucent = rs.blending.enabled;

    let owner = model._pickObject;
    if (!defined(owner)) {
      owner = {
        primitive: model,
        id: model.id,
        node: runtimeNode.publicNode,
        mesh: runtimeMeshesByName[mesh.name],
      };
    }

    const castShadows = ShadowMode.castShadows(model._shadows);
    const receiveShadows = ShadowMode.receiveShadows(model._shadows);

    let pickId;
    if (allowPicking && !defined(model._uniformMapLoaded)) {
      pickId = context.createPickId(owner);
      pickIds.push(pickId);
      const pickUniforms = {
        czm_pickColor: createPickColorFunction(pickId.color),
      };
      uniformMap = combine(uniformMap, pickUniforms);
    }

    if (allowPicking) {
      if (defined(model._pickIdLoaded) && defined(model._uniformMapLoaded)) {
        pickId = model._pickIdLoaded();
      } else {
        pickId = "czm_pickColor";
      }
    }

    const command = new DrawCommand({
      boundingVolume: new BoundingSphere(), // updated in update()
      cull: model.cull,
      modelMatrix: new Matrix4(), // computed in update()
      primitiveType: primitive.mode,
      vertexArray: vertexArray,
      count: count,
      offset: offset,
      shaderProgram: rendererPrograms[programId],
      castShadows: castShadows,
      receiveShadows: receiveShadows,
      uniformMap: uniformMap,
      renderState: rs,
      owner: owner,
      pass: isTranslucent ? Pass.TRANSLUCENT : model.opaquePass,
      pickId: pickId,
    });

    let command2D;
    if (!scene3DOnly) {
      command2D = DrawCommand.shallowClone(command);
      command2D.boundingVolume = new BoundingSphere(); // updated in update()
      command2D.modelMatrix = new Matrix4(); // updated in update()
    }

    const nodeCommand = {
      show: true,
      boundingSphere: boundingSphere,
      command: command,
      command2D: command2D,
      // Generated on demand when silhouette size is greater than 0.0 and silhouette alpha is greater than 0.0
      silhouetteModelCommand: undefined,
      silhouetteModelCommand2D: undefined,
      silhouetteColorCommand: undefined,
      silhouetteColorCommand2D: undefined,
      // Generated on demand when color alpha is less than 1.0
      translucentCommand: undefined,
      translucentCommand2D: undefined,
      // Generated on demand when back face culling is false
      disableCullingCommand: undefined,
      disableCullingCommand2D: undefined,
      // For updating node commands on shader reconstruction
      programId: programId,
    };
    runtimeNode.commands.push(nodeCommand);
    nodeCommands.push(nodeCommand);
  }
}

function createRuntimeNodes(model, context, scene3DOnly) {
  const loadResources = model._loadResources;

  if (!loadResources.finishedEverythingButTextureCreation()) {
    return;
  }

  if (!loadResources.createRuntimeNodes) {
    return;
  }
  loadResources.createRuntimeNodes = false;

  const rootNodes = [];
  const runtimeNodes = model._runtime.nodes;

  const gltf = model.gltf;
  const nodes = gltf.nodes;

  const scene = gltf.scenes[gltf.scene];
  const sceneNodes = scene.nodes;
  const length = sceneNodes.length;

  const stack = [];
  const seen = {};

  for (let i = 0; i < length; ++i) {
    stack.push({
      parentRuntimeNode: undefined,
      gltfNode: nodes[sceneNodes[i]],
      id: sceneNodes[i],
    });

    while (stack.length > 0) {
      const n = stack.pop();
      seen[n.id] = true;
      const parentRuntimeNode = n.parentRuntimeNode;
      const gltfNode = n.gltfNode;

      // Node hierarchy is a DAG so a node can have more than one parent so it may already exist
      const runtimeNode = runtimeNodes[n.id];
      if (runtimeNode.parents.length === 0) {
        if (defined(gltfNode.matrix)) {
          runtimeNode.matrix = Matrix4.fromColumnMajorArray(gltfNode.matrix);
        } else {
          // TRS converted to Cesium types
          const rotation = gltfNode.rotation;
          runtimeNode.translation = Cartesian3.fromArray(gltfNode.translation);
          runtimeNode.rotation = Quaternion.unpack(rotation);
          runtimeNode.scale = Cartesian3.fromArray(gltfNode.scale);
        }
      }

      if (defined(parentRuntimeNode)) {
        parentRuntimeNode.children.push(runtimeNode);
        runtimeNode.parents.push(parentRuntimeNode);
      } else {
        rootNodes.push(runtimeNode);
      }

      if (defined(gltfNode.mesh)) {
        createCommand(model, gltfNode, runtimeNode, context, scene3DOnly);
      }

      const children = gltfNode.children;
      if (defined(children)) {
        const childrenLength = children.length;
        for (let j = 0; j < childrenLength; j++) {
          const childId = children[j];
          if (!seen[childId]) {
            stack.push({
              parentRuntimeNode: runtimeNode,
              gltfNode: nodes[childId],
              id: children[j],
            });
          }
        }
      }
    }
  }

  model._runtime.rootNodes = rootNodes;
  model._runtime.nodes = runtimeNodes;
}

function getGeometryByteLength(buffers) {
  let memory = 0;
  for (const id in buffers) {
    if (buffers.hasOwnProperty(id)) {
      memory += buffers[id].sizeInBytes;
    }
  }
  return memory;
}

function getTexturesByteLength(textures) {
  let memory = 0;
  for (const id in textures) {
    if (textures.hasOwnProperty(id)) {
      memory += textures[id].sizeInBytes;
    }
  }
  return memory;
}

function createResources(model, frameState) {
  const context = frameState.context;
  const scene3DOnly = frameState.scene3DOnly;
  const quantizedVertexShaders = model._quantizedVertexShaders;
  const techniques = model._sourceTechniques;
  const programs = model._sourcePrograms;

  const resources = model._rendererResources;
  let shaders = resources.sourceShaders;
  if (model._loadRendererResourcesFromCache) {
    shaders = resources.sourceShaders =
      model._cachedRendererResources.sourceShaders;
  }

  for (const techniqueId in techniques) {
    if (techniques.hasOwnProperty(techniqueId)) {
      const programId = techniques[techniqueId].program;
      const program = programs[programId];
      let shader = shaders[program.vertexShader];

      ModelUtility.checkSupportedGlExtensions(program.glExtensions, context);

      if (
        model.extensionsUsed.WEB3D_quantized_attributes ||
        model._dequantizeInShader
      ) {
        let quantizedVS = quantizedVertexShaders[programId];
        if (!defined(quantizedVS)) {
          quantizedVS = modifyShaderForQuantizedAttributes(
            shader,
            programId,
            model
          );
          quantizedVertexShaders[programId] = quantizedVS;
        }
        shader = quantizedVS;
      }

      shader = modifyShader(shader, programId, model._vertexShaderLoaded);
    }
  }

  if (model._loadRendererResourcesFromCache) {
    const cachedResources = model._cachedRendererResources;

    resources.buffers = cachedResources.buffers;
    resources.vertexArrays = cachedResources.vertexArrays;
    resources.programs = cachedResources.programs;
    resources.silhouettePrograms = cachedResources.silhouettePrograms;
    resources.textures = cachedResources.textures;
    resources.samplers = cachedResources.samplers;
    resources.renderStates = cachedResources.renderStates;

    // Vertex arrays are unique to this model, create instead of using the cache.
    if (defined(model._precreatedAttributes)) {
      createVertexArrays(model, context);
    }

    model._cachedGeometryByteLength += getGeometryByteLength(
      cachedResources.buffers
    );
    model._cachedTexturesByteLength += getTexturesByteLength(
      cachedResources.textures
    );
  } else {
    createBuffers(model, frameState); // using glTF bufferViews
    createPrograms(model, frameState);
    createSamplers(model, context);
    loadTexturesFromBufferViews(model);
    createTextures(model, frameState);
  }

  createSkins(model);
  createRuntimeAnimations(model);

  if (!model._loadRendererResourcesFromCache) {
    createVertexArrays(model, context); // using glTF meshes
    createRenderStates(model); // using glTF materials/techniques/states
    // Long-term, we might not cache render states if they could change
    // due to an animation, e.g., a uniform going from opaque to transparent.
    // Could use copy-on-write if it is worth it.  Probably overkill.
  }

  createUniformMaps(model, context); // using glTF materials/techniques
  createRuntimeNodes(model, context, scene3DOnly); // using glTF scene
}

///////////////////////////////////////////////////////////////////////////

function getNodeMatrix(node, result) {
  const publicNode = node.publicNode;
  const publicMatrix = publicNode.matrix;

  if (publicNode.useMatrix && defined(publicMatrix)) {
    // Public matrix overrides original glTF matrix and glTF animations
    Matrix4.clone(publicMatrix, result);
  } else if (defined(node.matrix)) {
    Matrix4.clone(node.matrix, result);
  } else {
    Matrix4.fromTranslationQuaternionRotationScale(
      node.translation,
      node.rotation,
      node.scale,
      result
    );
    // Keep matrix returned by the node in-sync if the node is targeted by an animation.  Only TRS nodes can be targeted.
    publicNode.setMatrix(result);
  }
}

const scratchNodeStack = [];
const scratchComputedTranslation = new Cartesian4();
const scratchComputedMatrixIn2D = new Matrix4();

function updateNodeHierarchyModelMatrix(
  model,
  modelTransformChanged,
  justLoaded,
  projection
) {
  const maxDirtyNumber = model._maxDirtyNumber;

  const rootNodes = model._runtime.rootNodes;
  const length = rootNodes.length;

  const nodeStack = scratchNodeStack;
  let computedModelMatrix = model._computedModelMatrix;

  if (model._mode !== SceneMode.SCENE3D && !model._ignoreCommands) {
    const translation = Matrix4.getColumn(
      computedModelMatrix,
      3,
      scratchComputedTranslation
    );
    if (!Cartesian4.equals(translation, Cartesian4.UNIT_W)) {
      computedModelMatrix = Transforms.basisTo2D(
        projection,
        computedModelMatrix,
        scratchComputedMatrixIn2D
      );
      model._rtcCenter = model._rtcCenter3D;
    } else {
      const center = model.boundingSphere.center;
      const to2D = Transforms.wgs84To2DModelMatrix(
        projection,
        center,
        scratchComputedMatrixIn2D
      );
      computedModelMatrix = Matrix4.multiply(
        to2D,
        computedModelMatrix,
        scratchComputedMatrixIn2D
      );

      if (defined(model._rtcCenter)) {
        Matrix4.setTranslation(
          computedModelMatrix,
          Cartesian4.UNIT_W,
          computedModelMatrix
        );
        model._rtcCenter = model._rtcCenter2D;
      }
    }
  }

  for (let i = 0; i < length; ++i) {
    let n = rootNodes[i];

    getNodeMatrix(n, n.transformToRoot);
    nodeStack.push(n);

    while (nodeStack.length > 0) {
      n = nodeStack.pop();
      const transformToRoot = n.transformToRoot;
      const commands = n.commands;

      if (
        n.dirtyNumber === maxDirtyNumber ||
        modelTransformChanged ||
        justLoaded
      ) {
        const nodeMatrix = Matrix4.multiplyTransformation(
          computedModelMatrix,
          transformToRoot,
          n.computedMatrix
        );
        const commandsLength = commands.length;
        if (commandsLength > 0) {
          // Node has meshes, which has primitives.  Update their commands.
          for (let j = 0; j < commandsLength; ++j) {
            const primitiveCommand = commands[j];
            let command = primitiveCommand.command;
            Matrix4.clone(nodeMatrix, command.modelMatrix);

            // PERFORMANCE_IDEA: Can use transformWithoutScale if no node up to the root has scale (including animation)
            BoundingSphere.transform(
              primitiveCommand.boundingSphere,
              command.modelMatrix,
              command.boundingVolume
            );

            if (defined(model._rtcCenter)) {
              Cartesian3.add(
                model._rtcCenter,
                command.boundingVolume.center,
                command.boundingVolume.center
              );
            }

            // If the model crosses the IDL in 2D, it will be drawn in one viewport, but part of it
            // will be clipped by the viewport. We create a second command that translates the model
            // model matrix to the opposite side of the map so the part that was clipped in one viewport
            // is drawn in the other.
            command = primitiveCommand.command2D;
            if (defined(command) && model._mode === SceneMode.SCENE2D) {
              Matrix4.clone(nodeMatrix, command.modelMatrix);
              command.modelMatrix[13] -=
                CesiumMath.sign(command.modelMatrix[13]) *
                2.0 *
                CesiumMath.PI *
                projection.ellipsoid.maximumRadius;
              BoundingSphere.transform(
                primitiveCommand.boundingSphere,
                command.modelMatrix,
                command.boundingVolume
              );
            }
          }
        }
      }

      const children = n.children;
      if (defined(children)) {
        const childrenLength = children.length;
        for (let k = 0; k < childrenLength; ++k) {
          const child = children[k];

          // A node's transform needs to be updated if
          // - It was targeted for animation this frame, or
          // - Any of its ancestors were targeted for animation this frame

          // PERFORMANCE_IDEA: if a child has multiple parents and only one of the parents
          // is dirty, all the subtrees for each child instance will be dirty; we probably
          // won't see this in the wild often.
          child.dirtyNumber = Math.max(child.dirtyNumber, n.dirtyNumber);

          if (child.dirtyNumber === maxDirtyNumber || justLoaded) {
            // Don't check for modelTransformChanged since if only the model's model matrix changed,
            // we do not need to rebuild the local transform-to-root, only the final
            // [model's-model-matrix][transform-to-root] above.
            getNodeMatrix(child, child.transformToRoot);
            Matrix4.multiplyTransformation(
              transformToRoot,
              child.transformToRoot,
              child.transformToRoot
            );
          }

          nodeStack.push(child);
        }
      }
    }
  }

  ++model._maxDirtyNumber;
}

let scratchObjectSpace = new Matrix4();

function applySkins(model) {
  const skinnedNodes = model._runtime.skinnedNodes;
  const length = skinnedNodes.length;

  for (let i = 0; i < length; ++i) {
    const node = skinnedNodes[i];

    scratchObjectSpace = Matrix4.inverseTransformation(
      node.transformToRoot,
      scratchObjectSpace
    );

    const computedJointMatrices = node.computedJointMatrices;
    const joints = node.joints;
    const bindShapeMatrix = node.bindShapeMatrix;
    const inverseBindMatrices = node.inverseBindMatrices;
    const inverseBindMatricesLength = inverseBindMatrices.length;

    for (let m = 0; m < inverseBindMatricesLength; ++m) {
      // [joint-matrix] = [node-to-root^-1][joint-to-root][inverse-bind][bind-shape]
      if (!defined(computedJointMatrices[m])) {
        computedJointMatrices[m] = new Matrix4();
      }
      computedJointMatrices[m] = Matrix4.multiplyTransformation(
        scratchObjectSpace,
        joints[m].transformToRoot,
        computedJointMatrices[m]
      );
      computedJointMatrices[m] = Matrix4.multiplyTransformation(
        computedJointMatrices[m],
        inverseBindMatrices[m],
        computedJointMatrices[m]
      );
      if (defined(bindShapeMatrix)) {
        // NOTE: bindShapeMatrix is glTF 1.0 only, removed in glTF 2.0.
        computedJointMatrices[m] = Matrix4.multiplyTransformation(
          computedJointMatrices[m],
          bindShapeMatrix,
          computedJointMatrices[m]
        );
      }
    }
  }
}

function updatePerNodeShow(model) {
  // Totally not worth it, but we could optimize this:
  // http://help.agi.com/AGIComponents/html/BlogDeletionInBoundingVolumeHierarchies.htm

  const rootNodes = model._runtime.rootNodes;
  const length = rootNodes.length;

  const nodeStack = scratchNodeStack;

  for (let i = 0; i < length; ++i) {
    let n = rootNodes[i];
    n.computedShow = n.publicNode.show;
    nodeStack.push(n);

    while (nodeStack.length > 0) {
      n = nodeStack.pop();
      const show = n.computedShow;

      const nodeCommands = n.commands;
      const nodeCommandsLength = nodeCommands.length;
      for (let j = 0; j < nodeCommandsLength; ++j) {
        nodeCommands[j].show = show;
      }
      // if commandsLength is zero, the node has a light or camera

      const children = n.children;
      if (defined(children)) {
        const childrenLength = children.length;
        for (let k = 0; k < childrenLength; ++k) {
          const child = children[k];
          // Parent needs to be shown for child to be shown.
          child.computedShow = show && child.publicNode.show;
          nodeStack.push(child);
        }
      }
    }
  }
}

function updatePickIds(model, context) {
  const id = model.id;
  if (model._id !== id) {
    model._id = id;

    const pickIds = model._pickIds;
    const length = pickIds.length;
    for (let i = 0; i < length; ++i) {
      pickIds[i].object.id = id;
    }
  }
}

function updateWireframe(model) {
  if (model._debugWireframe !== model.debugWireframe) {
    model._debugWireframe = model.debugWireframe;

    // This assumes the original primitive was TRIANGLES and that the triangles
    // are connected for the wireframe to look perfect.
    const primitiveType = model.debugWireframe
      ? PrimitiveType.LINES
      : PrimitiveType.TRIANGLES;
    const nodeCommands = model._nodeCommands;
    const length = nodeCommands.length;

    for (let i = 0; i < length; ++i) {
      nodeCommands[i].command.primitiveType = primitiveType;
    }
  }
}

function updateShowBoundingVolume(model) {
  if (model.debugShowBoundingVolume !== model._debugShowBoundingVolume) {
    model._debugShowBoundingVolume = model.debugShowBoundingVolume;

    const debugShowBoundingVolume = model.debugShowBoundingVolume;
    const nodeCommands = model._nodeCommands;
    const length = nodeCommands.length;

    for (let i = 0; i < length; ++i) {
      nodeCommands[i].command.debugShowBoundingVolume = debugShowBoundingVolume;
    }
  }
}

function updateShadows(model) {
  if (model.shadows !== model._shadows) {
    model._shadows = model.shadows;

    const castShadows = ShadowMode.castShadows(model.shadows);
    const receiveShadows = ShadowMode.receiveShadows(model.shadows);
    const nodeCommands = model._nodeCommands;
    const length = nodeCommands.length;

    for (let i = 0; i < length; i++) {
      const nodeCommand = nodeCommands[i];
      nodeCommand.command.castShadows = castShadows;
      nodeCommand.command.receiveShadows = receiveShadows;
    }
  }
}

function getTranslucentRenderState(model, renderState) {
  const rs = clone(renderState, true);
  rs.cull.enabled = false;
  rs.depthTest.enabled = true;
  rs.depthMask = false;
  rs.blending = BlendingState.ALPHA_BLEND;

  if (model.opaquePass === Pass.CESIUM_3D_TILE) {
    rs.stencilTest = StencilConstants.setCesium3DTileBit();
    rs.stencilMask = StencilConstants.CESIUM_3D_TILE_MASK;
  }

  return RenderState.fromCache(rs);
}

function deriveTranslucentCommand(model, command) {
  const translucentCommand = DrawCommand.shallowClone(command);
  translucentCommand.pass = Pass.TRANSLUCENT;
  translucentCommand.renderState = getTranslucentRenderState(
    model,
    command.renderState
  );
  return translucentCommand;
}

function updateColor(model, frameState, forceDerive) {
  // Generate translucent commands when the blend color has an alpha in the range (0.0, 1.0) exclusive
  const scene3DOnly = frameState.scene3DOnly;
  const alpha = model.color.alpha;
  if (alpha > 0.0 && alpha < 1.0) {
    const nodeCommands = model._nodeCommands;
    const length = nodeCommands.length;
    if (
      length > 0 &&
      (!defined(nodeCommands[0].translucentCommand) || forceDerive)
    ) {
      for (let i = 0; i < length; ++i) {
        const nodeCommand = nodeCommands[i];
        const command = nodeCommand.command;
        nodeCommand.translucentCommand = deriveTranslucentCommand(
          model,
          command
        );
        if (!scene3DOnly) {
          const command2D = nodeCommand.command2D;
          nodeCommand.translucentCommand2D = deriveTranslucentCommand(
            model,
            command2D
          );
        }
      }
    }
  }
}

function getDisableCullingRenderState(renderState) {
  const rs = clone(renderState, true);
  rs.cull.enabled = false;
  return RenderState.fromCache(rs);
}

function deriveDisableCullingCommand(command) {
  const disableCullingCommand = DrawCommand.shallowClone(command);
  disableCullingCommand.renderState = getDisableCullingRenderState(
    command.renderState
  );
  return disableCullingCommand;
}

function updateBackFaceCulling(model, frameState, forceDerive) {
  const scene3DOnly = frameState.scene3DOnly;
  const backFaceCulling = model.backFaceCulling;
  if (!backFaceCulling) {
    const nodeCommands = model._nodeCommands;
    const length = nodeCommands.length;
    if (
      length > 0 &&
      (!defined(nodeCommands[0].disableCullingCommand) || forceDerive)
    ) {
      for (let i = 0; i < length; ++i) {
        const nodeCommand = nodeCommands[i];
        const command = nodeCommand.command;
        nodeCommand.disableCullingCommand = deriveDisableCullingCommand(
          command
        );
        if (!scene3DOnly) {
          const command2D = nodeCommand.command2D;
          nodeCommand.disableCullingCommand2D = deriveDisableCullingCommand(
            command2D
          );
        }
      }
    }
  }
}

function getProgramId(model, program) {
  const programs = model._rendererResources.programs;
  for (const id in programs) {
    if (programs.hasOwnProperty(id)) {
      if (programs[id] === program) {
        return id;
      }
    }
  }
}

function createSilhouetteProgram(model, program, frameState) {
  let vs = program.vertexShaderSource.sources[0];
  const attributeLocations = program._attributeLocations;
  const normalAttributeName = model._normalAttributeName;

  // Modified from http://forum.unity3d.com/threads/toon-outline-but-with-diffuse-surface.24668/
  vs = ShaderSource.replaceMain(vs, "gltf_silhouette_main");
  vs +=
    `${
      "uniform float gltf_silhouetteSize; \n" +
      "void main() \n" +
      "{ \n" +
      "    gltf_silhouette_main(); \n" +
      "    vec3 n = normalize(czm_normal3D * "
    }${normalAttributeName}); \n` +
    `    n.x *= czm_projection[0][0]; \n` +
    `    n.y *= czm_projection[1][1]; \n` +
    `    vec4 clip = gl_Position; \n` +
    `    clip.xy += n.xy * clip.w * gltf_silhouetteSize * czm_pixelRatio / czm_viewport.z; \n` +
    `    gl_Position = clip; \n` +
    `}`;

  const fs =
    "uniform vec4 gltf_silhouetteColor; \n" +
    "void main() \n" +
    "{ \n" +
    "    gl_FragColor = czm_gammaCorrect(gltf_silhouetteColor); \n" +
    "}";

  return ShaderProgram.fromCache({
    context: frameState.context,
    vertexShaderSource: vs,
    fragmentShaderSource: fs,
    attributeLocations: attributeLocations,
  });
}

function hasSilhouette(model, frameState) {
  return (
    silhouetteSupported(frameState.context) &&
    model.silhouetteSize > 0.0 &&
    model.silhouetteColor.alpha > 0.0 &&
    defined(model._normalAttributeName)
  );
}

function hasTranslucentCommands(model) {
  const nodeCommands = model._nodeCommands;
  const length = nodeCommands.length;
  for (let i = 0; i < length; ++i) {
    const nodeCommand = nodeCommands[i];
    const command = nodeCommand.command;
    if (command.pass === Pass.TRANSLUCENT) {
      return true;
    }
  }
  return false;
}

function isTranslucent(model) {
  return model.color.alpha > 0.0 && model.color.alpha < 1.0;
}

function isInvisible(model) {
  return model.color.alpha === 0.0;
}

function alphaDirty(currAlpha, prevAlpha) {
  // Returns whether the alpha state has changed between invisible, translucent, or opaque
  return (
    Math.floor(currAlpha) !== Math.floor(prevAlpha) ||
    Math.ceil(currAlpha) !== Math.ceil(prevAlpha)
  );
}

let silhouettesLength = 0;

function createSilhouetteCommands(model, frameState) {
  // Wrap around after exceeding the 8-bit stencil limit.
  // The reference is unique to each model until this point.
  const stencilReference = ++silhouettesLength % 255;

  // If the model is translucent the silhouette needs to be in the translucent pass.
  // Otherwise the silhouette would be rendered before the model.
  const silhouetteTranslucent =
    hasTranslucentCommands(model) ||
    isTranslucent(model) ||
    model.silhouetteColor.alpha < 1.0;
  const silhouettePrograms = model._rendererResources.silhouettePrograms;
  const scene3DOnly = frameState.scene3DOnly;
  const nodeCommands = model._nodeCommands;
  const length = nodeCommands.length;
  for (let i = 0; i < length; ++i) {
    const nodeCommand = nodeCommands[i];
    const command = nodeCommand.command;

    // Create model command
    const modelCommand = isTranslucent(model)
      ? nodeCommand.translucentCommand
      : command;
    const silhouetteModelCommand = DrawCommand.shallowClone(modelCommand);
    let renderState = clone(modelCommand.renderState);

    // Write the reference value into the stencil buffer.
    renderState.stencilTest = {
      enabled: true,
      frontFunction: WebGLConstants.ALWAYS,
      backFunction: WebGLConstants.ALWAYS,
      reference: stencilReference,
      mask: ~0,
      frontOperation: {
        fail: WebGLConstants.KEEP,
        zFail: WebGLConstants.KEEP,
        zPass: WebGLConstants.REPLACE,
      },
      backOperation: {
        fail: WebGLConstants.KEEP,
        zFail: WebGLConstants.KEEP,
        zPass: WebGLConstants.REPLACE,
      },
    };

    if (isInvisible(model)) {
      // When the model is invisible disable color and depth writes but still write into the stencil buffer
      renderState.colorMask = {
        red: false,
        green: false,
        blue: false,
        alpha: false,
      };
      renderState.depthMask = false;
    }
    renderState = RenderState.fromCache(renderState);
    silhouetteModelCommand.renderState = renderState;
    nodeCommand.silhouetteModelCommand = silhouetteModelCommand;

    // Create color command
    const silhouetteColorCommand = DrawCommand.shallowClone(command);
    renderState = clone(command.renderState, true);
    renderState.depthTest.enabled = true;
    renderState.cull.enabled = false;
    if (silhouetteTranslucent) {
      silhouetteColorCommand.pass = Pass.TRANSLUCENT;
      renderState.depthMask = false;
      renderState.blending = BlendingState.ALPHA_BLEND;
    }

    // Only render silhouette if the value in the stencil buffer equals the reference
    renderState.stencilTest = {
      enabled: true,
      frontFunction: WebGLConstants.NOTEQUAL,
      backFunction: WebGLConstants.NOTEQUAL,
      reference: stencilReference,
      mask: ~0,
      frontOperation: {
        fail: WebGLConstants.KEEP,
        zFail: WebGLConstants.KEEP,
        zPass: WebGLConstants.KEEP,
      },
      backOperation: {
        fail: WebGLConstants.KEEP,
        zFail: WebGLConstants.KEEP,
        zPass: WebGLConstants.KEEP,
      },
    };
    renderState = RenderState.fromCache(renderState);

    // If the silhouette program has already been cached use it
    const program = command.shaderProgram;
    const id = getProgramId(model, program);
    let silhouetteProgram = silhouettePrograms[id];
    if (!defined(silhouetteProgram)) {
      silhouetteProgram = createSilhouetteProgram(model, program, frameState);
      silhouettePrograms[id] = silhouetteProgram;
    }

    const silhouetteUniformMap = combine(command.uniformMap, {
      gltf_silhouetteColor: createSilhouetteColorFunction(model),
      gltf_silhouetteSize: createSilhouetteSizeFunction(model),
    });

    silhouetteColorCommand.renderState = renderState;
    silhouetteColorCommand.shaderProgram = silhouetteProgram;
    silhouetteColorCommand.uniformMap = silhouetteUniformMap;
    silhouetteColorCommand.castShadows = false;
    silhouetteColorCommand.receiveShadows = false;
    nodeCommand.silhouetteColorCommand = silhouetteColorCommand;

    if (!scene3DOnly) {
      const command2D = nodeCommand.command2D;
      const silhouetteModelCommand2D = DrawCommand.shallowClone(
        silhouetteModelCommand
      );
      silhouetteModelCommand2D.boundingVolume = command2D.boundingVolume;
      silhouetteModelCommand2D.modelMatrix = command2D.modelMatrix;
      nodeCommand.silhouetteModelCommand2D = silhouetteModelCommand2D;

      const silhouetteColorCommand2D = DrawCommand.shallowClone(
        silhouetteColorCommand
      );
      silhouetteModelCommand2D.boundingVolume = command2D.boundingVolume;
      silhouetteModelCommand2D.modelMatrix = command2D.modelMatrix;
      nodeCommand.silhouetteColorCommand2D = silhouetteColorCommand2D;
    }
  }
}

function modifyShaderForClippingPlanes(
  shader,
  clippingPlaneCollection,
  context
) {
  shader = ShaderSource.replaceMain(shader, "gltf_clip_main");
  shader += `${Model._getClippingFunction(clippingPlaneCollection, context)}\n`;
  shader += `${
    "uniform highp sampler2D gltf_clippingPlanes; \n" +
    "uniform mat4 gltf_clippingPlanesMatrix; \n" +
    "uniform vec4 gltf_clippingPlanesEdgeStyle; \n" +
    "void main() \n" +
    "{ \n" +
    "    gltf_clip_main(); \n"
  }${getClipAndStyleCode(
    "gltf_clippingPlanes",
    "gltf_clippingPlanesMatrix",
    "gltf_clippingPlanesEdgeStyle"
  )}} \n`;
  return shader;
}

function updateSilhouette(model, frameState, force) {
  // Generate silhouette commands when the silhouette size is greater than 0.0 and the alpha is greater than 0.0
  // There are two silhouette commands:
  //     1. silhouetteModelCommand : render model normally while enabling stencil mask
  //     2. silhouetteColorCommand : render enlarged model with a solid color while enabling stencil tests
  if (!hasSilhouette(model, frameState)) {
    return;
  }

  const nodeCommands = model._nodeCommands;
  const dirty =
    nodeCommands.length > 0 &&
    (alphaDirty(model.color.alpha, model._colorPreviousAlpha) ||
      alphaDirty(
        model.silhouetteColor.alpha,
        model._silhouetteColorPreviousAlpha
      ) ||
      !defined(nodeCommands[0].silhouetteModelCommand));

  model._colorPreviousAlpha = model.color.alpha;
  model._silhouetteColorPreviousAlpha = model.silhouetteColor.alpha;

  if (dirty || force) {
    createSilhouetteCommands(model, frameState);
  }
}

function updateClippingPlanes(model, frameState) {
  const clippingPlanes = model._clippingPlanes;
  if (defined(clippingPlanes) && clippingPlanes.owner === model) {
    if (clippingPlanes.enabled) {
      clippingPlanes.update(frameState);
    }
  }
}

const scratchBoundingSphere = new BoundingSphere();

function scaleInPixels(positionWC, radius, frameState) {
  scratchBoundingSphere.center = positionWC;
  scratchBoundingSphere.radius = radius;
  return frameState.camera.getPixelSize(
    scratchBoundingSphere,
    frameState.context.drawingBufferWidth,
    frameState.context.drawingBufferHeight
  );
}

const scratchPosition = new Cartesian3();
const scratchCartographic = new Cartographic();

function getScale(model, frameState) {
  let scale = model.scale;

  if (model.minimumPixelSize !== 0.0) {
    // Compute size of bounding sphere in pixels
    const context = frameState.context;
    const maxPixelSize = Math.max(
      context.drawingBufferWidth,
      context.drawingBufferHeight
    );
    const m = defined(model._clampedModelMatrix)
      ? model._clampedModelMatrix
      : model.modelMatrix;
    scratchPosition.x = m[12];
    scratchPosition.y = m[13];
    scratchPosition.z = m[14];

    if (defined(model._rtcCenter)) {
      Cartesian3.add(model._rtcCenter, scratchPosition, scratchPosition);
    }

    if (model._mode !== SceneMode.SCENE3D) {
      const projection = frameState.mapProjection;
      const cartographic = projection.ellipsoid.cartesianToCartographic(
        scratchPosition,
        scratchCartographic
      );
      projection.project(cartographic, scratchPosition);
      Cartesian3.fromElements(
        scratchPosition.z,
        scratchPosition.x,
        scratchPosition.y,
        scratchPosition
      );
    }

    const radius = model.boundingSphere.radius;
    const metersPerPixel = scaleInPixels(scratchPosition, radius, frameState);

    // metersPerPixel is always > 0.0
    const pixelsPerMeter = 1.0 / metersPerPixel;
    const diameterInPixels = Math.min(
      pixelsPerMeter * (2.0 * radius),
      maxPixelSize
    );

    // Maintain model's minimum pixel size
    if (diameterInPixels < model.minimumPixelSize) {
      scale =
        (model.minimumPixelSize * metersPerPixel) /
        (2.0 * model._initialRadius);
    }
  }

  return defined(model.maximumScale)
    ? Math.min(model.maximumScale, scale)
    : scale;
}

function releaseCachedGltf(model) {
  if (
    defined(model._cacheKey) &&
    defined(model._cachedGltf) &&
    --model._cachedGltf.count === 0
  ) {
    delete gltfCache[model._cacheKey];
  }
  model._cachedGltf = undefined;
}

///////////////////////////////////////////////////////////////////////////

function CachedRendererResources(context, cacheKey) {
  this.buffers = undefined;
  this.vertexArrays = undefined;
  this.programs = undefined;
  this.sourceShaders = undefined;
  this.silhouettePrograms = undefined;
  this.textures = undefined;
  this.samplers = undefined;
  this.renderStates = undefined;
  this.ready = false;

  this.context = context;
  this.cacheKey = cacheKey;
  this.count = 0;
}

function destroy(property) {
  for (const name in property) {
    if (property.hasOwnProperty(name)) {
      property[name].destroy();
    }
  }
}

function destroyCachedRendererResources(resources) {
  destroy(resources.buffers);
  destroy(resources.vertexArrays);
  destroy(resources.programs);
  destroy(resources.silhouettePrograms);
  destroy(resources.textures);
}

CachedRendererResources.prototype.release = function () {
  if (--this.count === 0) {
    if (defined(this.cacheKey)) {
      // Remove if this was cached
      delete this.context.cache.modelRendererResourceCache[this.cacheKey];
    }
    destroyCachedRendererResources(this);
    return destroyObject(this);
  }

  return undefined;
};

///////////////////////////////////////////////////////////////////////////

function getUpdateHeightCallback(model, ellipsoid, cartoPosition) {
  return function (clampedPosition) {
    if (model.heightReference === HeightReference.RELATIVE_TO_GROUND) {
      const clampedCart = ellipsoid.cartesianToCartographic(
        clampedPosition,
        scratchCartographic
      );
      clampedCart.height += cartoPosition.height;
      ellipsoid.cartographicToCartesian(clampedCart, clampedPosition);
    }

    const clampedModelMatrix = model._clampedModelMatrix;

    // Modify clamped model matrix to use new height
    Matrix4.clone(model.modelMatrix, clampedModelMatrix);
    clampedModelMatrix[12] = clampedPosition.x;
    clampedModelMatrix[13] = clampedPosition.y;
    clampedModelMatrix[14] = clampedPosition.z;

    model._heightChanged = true;
  };
}

function updateClamping(model) {
  if (defined(model._removeUpdateHeightCallback)) {
    model._removeUpdateHeightCallback();
    model._removeUpdateHeightCallback = undefined;
  }

  const scene = model._scene;
  if (
    !defined(scene) ||
    !defined(scene.globe) ||
    model.heightReference === HeightReference.NONE
  ) {
    //>>includeStart('debug', pragmas.debug);
    if (model.heightReference !== HeightReference.NONE) {
      throw new DeveloperError(
        "Height reference is not supported without a scene and globe."
      );
    }
    //>>includeEnd('debug');
    model._clampedModelMatrix = undefined;
    return;
  }

  const globe = scene.globe;
  const ellipsoid = globe.ellipsoid;

  // Compute cartographic position so we don't recompute every update
  const modelMatrix = model.modelMatrix;
  scratchPosition.x = modelMatrix[12];
  scratchPosition.y = modelMatrix[13];
  scratchPosition.z = modelMatrix[14];
  const cartoPosition = ellipsoid.cartesianToCartographic(scratchPosition);

  if (!defined(model._clampedModelMatrix)) {
    model._clampedModelMatrix = Matrix4.clone(modelMatrix, new Matrix4());
  }

  // Install callback to handle updating of terrain tiles
  const surface = globe._surface;
  model._removeUpdateHeightCallback = surface.updateHeight(
    cartoPosition,
    getUpdateHeightCallback(model, ellipsoid, cartoPosition)
  );

  // Set the correct height now
  const height = globe.getHeight(cartoPosition);
  if (defined(height)) {
    // Get callback with cartoPosition being the non-clamped position
    const cb = getUpdateHeightCallback(model, ellipsoid, cartoPosition);

    // Compute the clamped cartesian and call updateHeight callback
    Cartographic.clone(cartoPosition, scratchCartographic);
    scratchCartographic.height = height;
    ellipsoid.cartographicToCartesian(scratchCartographic, scratchPosition);
    cb(scratchPosition);
  }
}

const scratchDisplayConditionCartesian = new Cartesian3();
const scratchDistanceDisplayConditionCartographic = new Cartographic();

function distanceDisplayConditionVisible(model, frameState) {
  let distance2;
  const ddc = model.distanceDisplayCondition;
  const nearSquared = ddc.near * ddc.near;
  const farSquared = ddc.far * ddc.far;

  if (frameState.mode === SceneMode.SCENE2D) {
    const frustum2DWidth =
      frameState.camera.frustum.right - frameState.camera.frustum.left;
    distance2 = frustum2DWidth * 0.5;
    distance2 = distance2 * distance2;
  } else {
    // Distance to center of primitive's reference frame
    let position = Matrix4.getTranslation(
      model.modelMatrix,
      scratchDisplayConditionCartesian
    );
    if (frameState.mode === SceneMode.COLUMBUS_VIEW) {
      const projection = frameState.mapProjection;
      const ellipsoid = projection.ellipsoid;
      const cartographic = ellipsoid.cartesianToCartographic(
        position,
        scratchDistanceDisplayConditionCartographic
      );
      position = projection.project(cartographic, position);
      Cartesian3.fromElements(position.z, position.x, position.y, position);
    }
    distance2 = Cartesian3.distanceSquared(
      position,
      frameState.camera.positionWC
    );
  }

  return distance2 >= nearSquared && distance2 <= farSquared;
}

const scratchClippingPlanesMatrix = new Matrix4();

/**
 * Called when {@link Viewer} or {@link CesiumWidget} render the scene to
 * get the draw commands needed to render this primitive.
 * <p>
 * Do not call this function directly.  This is documented just to
 * list the exceptions that may be propagated when the scene is rendered:
 * </p>
 *
 * @exception {RuntimeError} Failed to load external reference.
 */
Model.prototype.update = function (frameState) {
  if (frameState.mode === SceneMode.MORPHING) {
    return;
  }

  if (!FeatureDetection.supportsWebP.initialized) {
    FeatureDetection.supportsWebP.initialize();
    return;
  }

  const context = frameState.context;
  this._defaultTexture = context.defaultTexture;

  const supportsWebP = FeatureDetection.supportsWebP();

  if (this._state === ModelState.NEEDS_LOAD && defined(this.gltf)) {
    // Use renderer resources from cache instead of loading/creating them?
    let cachedRendererResources;
    const cacheKey = this.cacheKey;
    if (defined(cacheKey)) {
      // cache key given? this model will pull from or contribute to context level cache
      context.cache.modelRendererResourceCache = defaultValue(
        context.cache.modelRendererResourceCache,
        {}
      );
      const modelCaches = context.cache.modelRendererResourceCache;

      cachedRendererResources = modelCaches[this.cacheKey];
      if (defined(cachedRendererResources)) {
        if (!cachedRendererResources.ready) {
          // Cached resources for the model are not loaded yet.  We'll
          // try again every frame until they are.
          return;
        }

        ++cachedRendererResources.count;
        this._loadRendererResourcesFromCache = true;
      } else {
        cachedRendererResources = new CachedRendererResources(
          context,
          cacheKey
        );
        cachedRendererResources.count = 1;
        modelCaches[this.cacheKey] = cachedRendererResources;
      }
      this._cachedRendererResources = cachedRendererResources;
    } else {
      // cache key not given? this model doesn't care about context level cache at all. Cache is here to simplify freeing on destroy.
      cachedRendererResources = new CachedRendererResources(context);
      cachedRendererResources.count = 1;
      this._cachedRendererResources = cachedRendererResources;
    }

    this._state = ModelState.LOADING;
    if (this._state !== ModelState.FAILED) {
      const extensions = this.gltf.extensions;
      if (defined(extensions) && defined(extensions.CESIUM_RTC)) {
        const center = Cartesian3.fromArray(extensions.CESIUM_RTC.center);
        if (!Cartesian3.equals(center, Cartesian3.ZERO)) {
          this._rtcCenter3D = center;

          const projection = frameState.mapProjection;
          const ellipsoid = projection.ellipsoid;
          const cartographic = ellipsoid.cartesianToCartographic(
            this._rtcCenter3D
          );
          const projectedCart = projection.project(cartographic);
          Cartesian3.fromElements(
            projectedCart.z,
            projectedCart.x,
            projectedCart.y,
            projectedCart
          );
          this._rtcCenter2D = projectedCart;

          this._rtcCenterEye = new Cartesian3();
          this._rtcCenter = this._rtcCenter3D;
        }
      }

      addPipelineExtras(this.gltf);

      this._loadResources = new ModelLoadResources();
      if (!this._loadRendererResourcesFromCache) {
        // Buffers are required to updateVersion
        ModelUtility.parseBuffers(this, bufferLoad);
      }
    }
  }

  const loadResources = this._loadResources;
  const incrementallyLoadTextures = this._incrementallyLoadTextures;
  let justLoaded = false;

  if (this._state === ModelState.LOADING) {
    // Transition from LOADING -> LOADED once resources are downloaded and created.
    // Textures may continue to stream in while in the LOADED state.
    if (loadResources.pendingBufferLoads === 0) {
      if (!loadResources.initialized) {
        frameState.brdfLutGenerator.update(frameState);

        ModelUtility.checkSupportedExtensions(
          this.extensionsRequired,
          supportsWebP
        );
        ModelUtility.updateForwardAxis(this);

        // glTF pipeline updates, not needed if loading from cache
        if (!defined(this.gltf.extras.sourceVersion)) {
          const gltf = this.gltf;
          // Add the original version so it remains cached
          gltf.extras.sourceVersion = ModelUtility.getAssetVersion(gltf);
          gltf.extras.sourceKHRTechniquesWebGL = defined(
            ModelUtility.getUsedExtensions(gltf).KHR_techniques_webgl
          );

          this._sourceVersion = gltf.extras.sourceVersion;
          this._sourceKHRTechniquesWebGL = gltf.extras.sourceKHRTechniquesWebGL;

          updateVersion(gltf);
          addDefaults(gltf);

          const options = {
            addBatchIdToGeneratedShaders: this._addBatchIdToGeneratedShaders,
          };

          processModelMaterialsCommon(gltf, options);
          processPbrMaterials(gltf, options);
        }

        this._sourceVersion = this.gltf.extras.sourceVersion;
        this._sourceKHRTechniquesWebGL = this.gltf.extras.sourceKHRTechniquesWebGL;

        // Skip dequantizing in the shader if not encoded
        this._dequantizeInShader =
          this._dequantizeInShader && DracoLoader.hasExtension(this);

        // We do this after to make sure that the ids don't change
        addBuffersToLoadResources(this);
        parseArticulations(this);
        parseTechniques(this);
        if (!this._loadRendererResourcesFromCache) {
          parseBufferViews(this);
          parseShaders(this);
          parsePrograms(this);
          parseTextures(this, context, supportsWebP);
        }
        parseMaterials(this);
        parseMeshes(this);
        parseNodes(this);
        parseCredits(this);

        // Start draco decoding
        DracoLoader.parse(this, context);

        loadResources.initialized = true;
      }

      if (!loadResources.finishedDecoding()) {
        DracoLoader.decodeModel(this, context).catch(
          ModelUtility.getFailedLoadFunction(this, "model", this.basePath)
        );
      }

      if (loadResources.finishedDecoding() && !loadResources.resourcesParsed) {
        this._boundingSphere = ModelUtility.computeBoundingSphere(this);
        this._initialRadius = this._boundingSphere.radius;

        DracoLoader.cacheDataForModel(this);

        loadResources.resourcesParsed = true;
      }

      if (
        loadResources.resourcesParsed &&
        loadResources.pendingShaderLoads === 0
      ) {
        if (this.showOutline) {
          ModelOutlineLoader.outlinePrimitives(this);
        }
        createResources(this, frameState);
      }
    }

    if (
      loadResources.finished() ||
      (incrementallyLoadTextures &&
        loadResources.finishedEverythingButTextureCreation())
    ) {
      this._state = ModelState.LOADED;
      justLoaded = true;
    }
  }

  // Incrementally stream textures.
  if (defined(loadResources) && this._state === ModelState.LOADED) {
    if (incrementallyLoadTextures && !justLoaded) {
      createResources(this, frameState);
    }

    if (loadResources.finished()) {
      this._loadResources = undefined; // Clear CPU memory since WebGL resources were created.

      const resources = this._rendererResources;
      const cachedResources = this._cachedRendererResources;

      cachedResources.buffers = resources.buffers;
      cachedResources.vertexArrays = resources.vertexArrays;
      cachedResources.programs = resources.programs;
      cachedResources.sourceShaders = resources.sourceShaders;
      cachedResources.silhouettePrograms = resources.silhouettePrograms;
      cachedResources.textures = resources.textures;
      cachedResources.samplers = resources.samplers;
      cachedResources.renderStates = resources.renderStates;
      cachedResources.ready = true;

      // The normal attribute name is required for silhouettes, so get it before the gltf JSON is released
      this._normalAttributeName = ModelUtility.getAttributeOrUniformBySemantic(
        this.gltf,
        "NORMAL"
      );

      // Vertex arrays are unique to this model, do not store in cache.
      if (defined(this._precreatedAttributes)) {
        cachedResources.vertexArrays = {};
      }

      if (this.releaseGltfJson) {
        releaseCachedGltf(this);
      }
    }
  }

  const silhouette = hasSilhouette(this, frameState);
  const translucent = isTranslucent(this);
  const invisible = isInvisible(this);
  const backFaceCulling = this.backFaceCulling;
  const displayConditionPassed = defined(this.distanceDisplayCondition)
    ? distanceDisplayConditionVisible(this, frameState)
    : true;
  const show =
    this.show &&
    displayConditionPassed &&
    this.scale !== 0.0 &&
    (!invisible || silhouette);

  this._imageBasedLighting.update(frameState);

  if ((show && this._state === ModelState.LOADED) || justLoaded) {
    const animated =
      this.activeAnimations.update(frameState) || this._cesiumAnimationsDirty;
    this._cesiumAnimationsDirty = false;
    this._dirty = false;
    let modelMatrix = this.modelMatrix;

    const modeChanged = frameState.mode !== this._mode;
    this._mode = frameState.mode;

    // Model's model matrix needs to be updated
    const modelTransformChanged =
      !Matrix4.equals(this._modelMatrix, modelMatrix) ||
      this._scale !== this.scale ||
      this._minimumPixelSize !== this.minimumPixelSize ||
      this.minimumPixelSize !== 0.0 || // Minimum pixel size changed or is enabled
      this._maximumScale !== this.maximumScale ||
      this._heightReference !== this.heightReference ||
      this._heightChanged ||
      modeChanged;

    if (modelTransformChanged || justLoaded) {
      Matrix4.clone(modelMatrix, this._modelMatrix);

      updateClamping(this);

      if (defined(this._clampedModelMatrix)) {
        modelMatrix = this._clampedModelMatrix;
      }

      this._scale = this.scale;
      this._minimumPixelSize = this.minimumPixelSize;
      this._maximumScale = this.maximumScale;
      this._heightReference = this.heightReference;
      this._heightChanged = false;

      const scale = getScale(this, frameState);
      const computedModelMatrix = this._computedModelMatrix;
      Matrix4.multiplyByUniformScale(modelMatrix, scale, computedModelMatrix);
      if (this._upAxis === Axis.Y) {
        Matrix4.multiplyTransformation(
          computedModelMatrix,
          Axis.Y_UP_TO_Z_UP,
          computedModelMatrix
        );
      } else if (this._upAxis === Axis.X) {
        Matrix4.multiplyTransformation(
          computedModelMatrix,
          Axis.X_UP_TO_Z_UP,
          computedModelMatrix
        );
      }
      if (this.forwardAxis === Axis.Z) {
        // glTF 2.0 has a Z-forward convention that must be adapted here to X-forward.
        Matrix4.multiplyTransformation(
          computedModelMatrix,
          Axis.Z_UP_TO_X_UP,
          computedModelMatrix
        );
      }
    }

    // Update modelMatrix throughout the graph as needed
    if (animated || modelTransformChanged || justLoaded) {
      updateNodeHierarchyModelMatrix(
        this,
        modelTransformChanged,
        justLoaded,
        frameState.mapProjection
      );
      this._dirty = true;

      if (animated || justLoaded) {
        // Apply skins if animation changed any node transforms
        applySkins(this);
      }
    }

    if (this._perNodeShowDirty) {
      this._perNodeShowDirty = false;
      updatePerNodeShow(this);
    }
    updatePickIds(this, context);
    updateWireframe(this);
    updateShowBoundingVolume(this);
    updateShadows(this);
    updateClippingPlanes(this, frameState);

    // Regenerate shaders if ClippingPlaneCollection state changed or it was removed
    const clippingPlanes = this._clippingPlanes;
    let currentClippingPlanesState = 0;

    // If defined, use the reference matrix to transform miscellaneous properties like
    // clipping planes and IBL instead of the modelMatrix. This is so that when
    // models are part of a tileset these properties get transformed relative to
    // a common reference (such as the root).
    const referenceMatrix = defaultValue(this.referenceMatrix, modelMatrix);
    this._imageBasedLighting.referenceMatrix = referenceMatrix;

    this._shouldRegenerateShaders =
      this._shouldRegenerateShaders ||
      this._imageBasedLighting.shouldRegenerateShaders;

    if (isClippingEnabled(this)) {
      let clippingPlanesMatrix = scratchClippingPlanesMatrix;
      clippingPlanesMatrix = Matrix4.multiply(
        context.uniformState.view3D,
        referenceMatrix,
        clippingPlanesMatrix
      );
      clippingPlanesMatrix = Matrix4.multiply(
        clippingPlanesMatrix,
        clippingPlanes.modelMatrix,
        clippingPlanesMatrix
      );
      this._clippingPlanesMatrix = Matrix4.inverseTranspose(
        clippingPlanesMatrix,
        this._clippingPlanesMatrix
      );
      currentClippingPlanesState = clippingPlanes.clippingPlanesState;
    }

    this._shouldRegenerateShaders =
      this._shouldRegenerateShaders ||
      this._clippingPlanesState !== currentClippingPlanesState;
    this._clippingPlanesState = currentClippingPlanesState;

    // Regenerate shaders if color shading changed from last update
    const currentlyColorShadingEnabled = isColorShadingEnabled(this);
    if (currentlyColorShadingEnabled !== this._colorShadingEnabled) {
      this._colorShadingEnabled = currentlyColorShadingEnabled;
      this._shouldRegenerateShaders = true;
    }

<<<<<<< HEAD
    if (this._shouldRegenerateShaders) {
=======
    // Regenerate shaders if splitting was enabled/disabled from last update
    const splittingEnabled = this.splitDirection !== SplitDirection.NONE;
    if (this._splittingEnabled !== splittingEnabled) {
      this._splittingEnabled = splittingEnabled;
      shouldRegenerateShaders = true;
    }

    if (shouldRegenerateShaders) {
>>>>>>> 3520c520
      regenerateShaders(this, frameState);
    } else {
      updateColor(this, frameState, false);
      updateBackFaceCulling(this, frameState, false);
      updateSilhouette(this, frameState, false);
    }
  }

  if (justLoaded) {
    // Called after modelMatrix update.
    const model = this;
    frameState.afterRender.push(function () {
      model._ready = true;
      model._readyPromise.resolve(model);
    });
    return;
  }

  // We don't check show at the top of the function since we
  // want to be able to progressively load models when they are not shown,
  // and then have them visible immediately when show is set to true.
  if (show && !this._ignoreCommands) {
    // PERFORMANCE_IDEA: This is terrible
    const commandList = frameState.commandList;
    const passes = frameState.passes;
    const nodeCommands = this._nodeCommands;
    const length = nodeCommands.length;
    let i;
    let nc;

    const idl2D =
      frameState.mapProjection.ellipsoid.maximumRadius * CesiumMath.PI;
    let boundingVolume;

    if (passes.render || (passes.pick && this.allowPicking)) {
      for (i = 0; i < length; ++i) {
        nc = nodeCommands[i];
        if (nc.show) {
          let command = nc.command;
          if (silhouette) {
            command = nc.silhouetteModelCommand;
          } else if (translucent) {
            command = nc.translucentCommand;
          } else if (!backFaceCulling) {
            command = nc.disableCullingCommand;
          }
          commandList.push(command);
          boundingVolume = nc.command.boundingVolume;
          if (
            frameState.mode === SceneMode.SCENE2D &&
            (boundingVolume.center.y + boundingVolume.radius > idl2D ||
              boundingVolume.center.y - boundingVolume.radius < idl2D)
          ) {
            let command2D = nc.command2D;
            if (silhouette) {
              command2D = nc.silhouetteModelCommand2D;
            } else if (translucent) {
              command2D = nc.translucentCommand2D;
            } else if (!backFaceCulling) {
              command2D = nc.disableCullingCommand2D;
            }
            commandList.push(command2D);
          }
        }
      }

      if (silhouette && !passes.pick) {
        // Render second silhouette pass
        for (i = 0; i < length; ++i) {
          nc = nodeCommands[i];
          if (nc.show) {
            commandList.push(nc.silhouetteColorCommand);
            boundingVolume = nc.command.boundingVolume;
            if (
              frameState.mode === SceneMode.SCENE2D &&
              (boundingVolume.center.y + boundingVolume.radius > idl2D ||
                boundingVolume.center.y - boundingVolume.radius < idl2D)
            ) {
              commandList.push(nc.silhouetteColorCommand2D);
            }
          }
        }
      }
    }
  }

  const credit = this._credit;
  if (defined(credit)) {
    frameState.creditDisplay.addCredit(credit);
  }

  const resourceCredits = this._resourceCredits;
  const resourceCreditsLength = resourceCredits.length;
  for (let c = 0; c < resourceCreditsLength; c++) {
    frameState.creditDisplay.addCredit(resourceCredits[c]);
  }

  const gltfCredits = this._gltfCredits;
  const gltfCreditsLength = gltfCredits.length;
  for (let c = 0; c < gltfCreditsLength; c++) {
    frameState.creditDisplay.addCredit(gltfCredits[c]);
  }
};

function destroyIfNotCached(rendererResources, cachedRendererResources) {
  if (rendererResources.programs !== cachedRendererResources.programs) {
    destroy(rendererResources.programs);
  }
  if (
    rendererResources.silhouettePrograms !==
    cachedRendererResources.silhouettePrograms
  ) {
    destroy(rendererResources.silhouettePrograms);
  }
}

// Run from update iff:
// - everything is loaded
// - clipping planes state change OR color state set
// Run this from destructor after removing color state and clipping plane state
function regenerateShaders(model, frameState) {
  // In regards to _cachedRendererResources:
  // Fair to assume that this is data that should just never get modified due to clipping planes, model color, or splitting.
  // So if clipping planes, model color, or splitting are active:
  // - delink _rendererResources.*programs and create new dictionaries.
  // - do NOT destroy any programs - might be used by copies of the model or by might be needed in the future if clipping planes/model color is deactivated

  // If clipping planes, model color, and splitting inactive:
  // - destroy _rendererResources.*programs
  // - relink _rendererResources.*programs to _cachedRendererResources

  // In both cases, need to mark commands as dirty, re-run derived commands (elsewhere)

  const rendererResources = model._rendererResources;
  const cachedRendererResources = model._cachedRendererResources;
  destroyIfNotCached(rendererResources, cachedRendererResources);

  let programId;
  if (
    isClippingEnabled(model) ||
    isColorShadingEnabled(model) ||
    model.splitDirection !== SplitDirection.NONE ||
    model._shouldRegenerateShaders
  ) {
    model._shouldRegenerateShaders = false;

    rendererResources.programs = {};
    rendererResources.silhouettePrograms = {};

    const visitedPrograms = {};
    const techniques = model._sourceTechniques;
    let technique;

    for (const techniqueId in techniques) {
      if (techniques.hasOwnProperty(techniqueId)) {
        technique = techniques[techniqueId];
        programId = technique.program;
        if (!visitedPrograms[programId]) {
          visitedPrograms[programId] = true;
          recreateProgram(
            {
              programId: programId,
              techniqueId: techniqueId,
            },
            model,
            frameState.context
          );
        }
      }
    }
  } else {
    rendererResources.programs = cachedRendererResources.programs;
    rendererResources.silhouettePrograms =
      cachedRendererResources.silhouettePrograms;
  }

  // Fix all the commands, marking them as dirty so everything that derives will re-derive
  const rendererPrograms = rendererResources.programs;

  const nodeCommands = model._nodeCommands;
  const commandCount = nodeCommands.length;
  for (let i = 0; i < commandCount; ++i) {
    const nodeCommand = nodeCommands[i];
    programId = nodeCommand.programId;

    const renderProgram = rendererPrograms[programId];
    nodeCommand.command.shaderProgram = renderProgram;
    if (defined(nodeCommand.command2D)) {
      nodeCommand.command2D.shaderProgram = renderProgram;
    }
  }

  // Force update silhouette commands/shaders
  updateColor(model, frameState, true);
  updateBackFaceCulling(model, frameState, true);
  updateSilhouette(model, frameState, true);
}

/**
 * Returns true if this object was destroyed; otherwise, false.
 * <br /><br />
 * If this object was destroyed, it should not be used; calling any function other than
 * <code>isDestroyed</code> will result in a {@link DeveloperError} exception.
 *
 * @returns {Boolean} <code>true</code> if this object was destroyed; otherwise, <code>false</code>.
 *
 * @see Model#destroy
 */
Model.prototype.isDestroyed = function () {
  return false;
};

/**
 * Destroys the WebGL resources held by this object.  Destroying an object allows for deterministic
 * release of WebGL resources, instead of relying on the garbage collector to destroy this object.
 * <br /><br />
 * Once an object is destroyed, it should not be used; calling any function other than
 * <code>isDestroyed</code> will result in a {@link DeveloperError} exception.  Therefore,
 * assign the return value (<code>undefined</code>) to the object as done in the example.
 *
 * @exception {DeveloperError} This object was destroyed, i.e., destroy() was called.
 *
 *
 * @example
 * model = model && model.destroy();
 *
 * @see Model#isDestroyed
 */
Model.prototype.destroy = function () {
  // Vertex arrays are unique to this model, destroy here.
  if (defined(this._precreatedAttributes)) {
    destroy(this._rendererResources.vertexArrays);
  }

  if (defined(this._removeUpdateHeightCallback)) {
    this._removeUpdateHeightCallback();
    this._removeUpdateHeightCallback = undefined;
  }

  if (defined(this._terrainProviderChangedCallback)) {
    this._terrainProviderChangedCallback();
    this._terrainProviderChangedCallback = undefined;
  }

  // Shaders modified for clipping and for color don't get cached, so destroy these manually
  if (defined(this._cachedRendererResources)) {
    destroyIfNotCached(this._rendererResources, this._cachedRendererResources);
  }

  this._rendererResources = undefined;
  this._cachedRendererResources =
    this._cachedRendererResources && this._cachedRendererResources.release();
  DracoLoader.destroyCachedDataForModel(this);

  const pickIds = this._pickIds;
  const length = pickIds.length;
  for (let i = 0; i < length; ++i) {
    pickIds[i].destroy();
  }

  releaseCachedGltf(this);
  this._quantizedVertexShaders = undefined;

  // Only destroy the ClippingPlaneCollection if this is the owner - if this model is part of a Cesium3DTileset,
  // _clippingPlanes references a ClippingPlaneCollection that this model does not own.
  const clippingPlaneCollection = this._clippingPlanes;
  if (
    defined(clippingPlaneCollection) &&
    !clippingPlaneCollection.isDestroyed() &&
    clippingPlaneCollection.owner === this
  ) {
    clippingPlaneCollection.destroy();
  }
  this._clippingPlanes = undefined;

  if (
    this._shouldDestroyImageBasedLighting &&
    !this._imageBasedLighting.isDestroyed()
  ) {
    this._imageBasedLighting.destroy();
  }

  this._imageBasedLighting = undefined;

  return destroyObject(this);
};

// exposed for testing
Model._getClippingFunction = getClippingFunction;
Model._modifyShaderForColor = modifyShaderForColor;
export default Model;<|MERGE_RESOLUTION|>--- conflicted
+++ resolved
@@ -5613,18 +5613,14 @@
       this._shouldRegenerateShaders = true;
     }
 
-<<<<<<< HEAD
-    if (this._shouldRegenerateShaders) {
-=======
     // Regenerate shaders if splitting was enabled/disabled from last update
     const splittingEnabled = this.splitDirection !== SplitDirection.NONE;
     if (this._splittingEnabled !== splittingEnabled) {
       this._splittingEnabled = splittingEnabled;
-      shouldRegenerateShaders = true;
-    }
-
-    if (shouldRegenerateShaders) {
->>>>>>> 3520c520
+      this._shouldRegenerateShaders = true;
+    }
+
+    if (this._shouldRegenerateShaders) {
       regenerateShaders(this, frameState);
     } else {
       updateColor(this, frameState, false);
