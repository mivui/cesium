--- conflicted
+++ resolved
@@ -146,16 +146,14 @@
         }
         this._name = name;
 
-<<<<<<< HEAD
+        this._logDepthChanged = undefined;
+        this._useLogDepth = undefined;
+
         this._selectedIdTexture = undefined;
         this._selectedFeatures = undefined;
         this._selectedFeaturesShadow = undefined;
         this._selectedFeaturesLength = 0;
         this._selectedFeaturesDirty = true;
-=======
-        this._logDepthChanged = undefined;
-        this._useLogDepth = undefined;
->>>>>>> fcc3dedd
 
         // set by PostProcessStageCollection
         this._textureCache = undefined;
@@ -467,8 +465,7 @@
     }
 
     function createDrawCommand(stage, context) {
-<<<<<<< HEAD
-        if (defined(stage._command) && !stage._selectedFeaturesDirty) {
+        if (defined(stage._command) && !stage._logDepthChanged && !stage._selectedFeaturesDirty) {
             return;
         }
 
@@ -503,18 +500,12 @@
                 '} \n\n' +
                 fs;
         }
-=======
-        if (defined(stage._command) && !stage._logDepthChanged) {
-            return;
-        }
-
-        var fs = new ShaderSource({
+
+        var fragmentShader = new ShaderSource({
             defines : [stage._useLogDepth ? 'LOG_DEPTH' : ''],
-            sources : [stage._fragmentShader]
+            sources : [fs]
         });
->>>>>>> fcc3dedd
-
-        stage._command = context.createViewportQuadCommand(fs, {
+        stage._command = context.createViewportQuadCommand(fragmentShader, {
             uniformMap : stage._uniformMap,
             owner : stage
         });
@@ -787,17 +778,14 @@
             return;
         }
 
-<<<<<<< HEAD
+        this._logDepthChanged = useLogDepth !== this._useLogDepth;
+        this._useLogDepth = useLogDepth;
+
         this._selectedFeaturesDirty = isSelectedTextureDirty(this);
         this._selectedFeaturesShadow = this._selectedFeatures;
         this._selectedFeaturesLength = defined(this._selectedFeatures) ? this._selectedFeatures.length : 0;
 
         createSelectedTexture(this, context);
-=======
-        this._logDepthChanged = useLogDepth !== this._useLogDepth;
-        this._useLogDepth = useLogDepth;
-
->>>>>>> fcc3dedd
         createUniformMap(this);
         updateUniformTextures(this, context);
         createDrawCommand(this, context);
