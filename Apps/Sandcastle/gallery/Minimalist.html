--- conflicted
+++ resolved
@@ -64,11 +64,7 @@
     cb.showGroundAtmosphere = false;
     primitives.setCentralBody(cb);
 
-<<<<<<< HEAD
-    scene.setAnimation(function () {
-=======
     function animate() {
->>>>>>> 45d9d907
         scene.setSunPosition(Cesium.computeSunPosition(new Cesium.JulianDate()));
     };
 
