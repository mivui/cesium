import {
  _shadersMaterialStageFS,
  AlphaMode,
  combine,
  GltfLoader,
  LightingModel,
  Matrix3,
  MaterialPipelineStage,
  ModelAlphaOptions,
  ModelStatistics,
  ModelLightingOptions,
  Pass,
  RenderState,
  Resource,
  ResourceCache,
  ShaderBuilder,
  Cartesian4,
  Cartesian3,
} from "../../../Source/Cesium.js";
import createScene from "../../createScene.js";
import waitForLoaderProcess from "../../waitForLoaderProcess.js";

describe(
  "Scene/ModelExperimental/MaterialPipelineStage",
  function () {
    let scene;
    const gltfLoaders = [];

    beforeAll(function () {
      scene = createScene();
    });

    afterAll(function () {
      scene.destroyForSpecs();
    });

    const mockFrameState = {
      context: {
        defaultTexture: {},
        defaultNormalTexture: {},
        defaultEmissiveTexture: {},
      },
    };

    afterEach(function () {
      const gltfLoadersLength = gltfLoaders.length;
      for (let i = 0; i < gltfLoadersLength; ++i) {
        const gltfLoader = gltfLoaders[i];
        if (!gltfLoader.isDestroyed()) {
          gltfLoader.destroy();
        }
      }
      gltfLoaders.length = 0;
      ResourceCache.clearForSpecs();
    });

    function getOptions(gltfPath, options) {
      const resource = new Resource({
        url: gltfPath,
      });

      return combine(options, {
        gltfResource: resource,
        incrementallyLoadTextures: false, // Default to false if not supplied
      });
    }

    function loadGltf(gltfPath, options) {
      const gltfLoader = new GltfLoader(getOptions(gltfPath, options));
      gltfLoaders.push(gltfLoader);
      gltfLoader.load();

      return waitForLoaderProcess(gltfLoader, scene);
    }

    const boomBox = "./Data/Models/PBR/BoomBox/BoomBox.gltf";
    const boomBoxSpecularGlossiness =
      "./Data/Models/PBR/BoomBoxSpecularGlossiness/BoomBox.gltf";
    const boxUnlit = "./Data/Models/GltfLoader/UnlitTest/glTF/UnlitTest.gltf";
    const boxNoNormals =
      "./Data/Models/GltfLoader/BoxNoNormals/glTF/BoxNoNormals.gltf";
    const triangle = "./Data/Models/GltfLoader/Triangle/glTF/Triangle.gltf";
    const twoSidedPlane =
      "./Data/Models/GltfLoader/TwoSidedPlane/glTF/TwoSidedPlane.gltf";

    function expectShaderLines(shaderLines, expected) {
      for (let i = 0; i < expected.length; i++) {
        expect(shaderLines.indexOf(expected[i])).not.toBe(-1);
      }
    }

    function expectUniformMap(uniformMap, expected) {
      for (const key in expected) {
        if (expected.hasOwnProperty(key)) {
          const expectedValue = expected[key];
          const uniformFunction = uniformMap[key];
          expect(uniformFunction).toBeDefined();
          expect(uniformFunction()).toEqual(expectedValue);
        }
      }
    }

    function mockRenderResources() {
      return {
        shaderBuilder: new ShaderBuilder(),
        uniformMap: {},
        lightingOptions: new ModelLightingOptions(),
        alphaOptions: new ModelAlphaOptions(),
        renderStateOptions: RenderState.getState(RenderState.fromCache()),
        model: { statistics: new ModelExperimentalStatistics() },
      };
    }

    it("processes default material", function () {
      return loadGltf(triangle).then(function (gltfLoader) {
        const components = gltfLoader.components;
        const primitive = components.nodes[0].primitives[0];
<<<<<<< HEAD
        const shaderBuilder = new ShaderBuilder();
        const uniformMap = {};
        const renderResources = {
          shaderBuilder: shaderBuilder,
          uniformMap: uniformMap,
          lightingOptions: new ModelLightingOptions(),
          alphaOptions: new ModelAlphaOptions(),
          renderStateOptions: {},
          model: { statistics: new ModelStatistics() },
        };
=======

        const renderResources = mockRenderResources();
        const shaderBuilder = renderResources.shaderBuilder;
        const uniformMap = renderResources.uniformMap;
>>>>>>> 82a7ff51

        MaterialPipelineStage.process(
          renderResources,
          primitive,
          mockFrameState
        );

        expect(shaderBuilder._vertexShaderParts.uniformLines).toEqual([]);
        expectShaderLines(shaderBuilder._fragmentShaderParts.uniformLines, []);

        expectShaderLines(shaderBuilder._fragmentShaderParts.defineLines, []);

        const expectedUniforms = {};
        expectUniformMap(uniformMap, expectedUniforms);
      });
    });

    it("adds material uniforms", function () {
      return loadGltf(boomBox).then(function (gltfLoader) {
        const components = gltfLoader.components;
        const primitive = components.nodes[0].primitives[0];
<<<<<<< HEAD
        const shaderBuilder = new ShaderBuilder();
        const uniformMap = {};
        const renderResources = {
          shaderBuilder: shaderBuilder,
          uniformMap: uniformMap,
          lightingOptions: new ModelLightingOptions(),
          alphaOptions: new ModelAlphaOptions(),
          renderStateOptions: {},
          model: { statistics: new ModelStatistics() },
        };
=======
        const renderResources = mockRenderResources();
        const shaderBuilder = renderResources.shaderBuilder;
        const uniformMap = renderResources.uniformMap;
>>>>>>> 82a7ff51

        MaterialPipelineStage.process(
          renderResources,
          primitive,
          mockFrameState
        );

        expect(shaderBuilder._vertexShaderParts.uniformLines).toEqual([]);
        expectShaderLines(shaderBuilder._fragmentShaderParts.uniformLines, [
          "uniform sampler2D u_emissiveTexture;",
          "uniform vec3 u_emissiveFactor;",
          "uniform sampler2D u_normalTexture;",
          "uniform sampler2D u_occlusionTexture;",
        ]);

        expectShaderLines(shaderBuilder._fragmentShaderParts.defineLines, [
          "HAS_EMISSIVE_TEXTURE",
          "TEXCOORD_EMISSIVE v_texCoord_0",
          "HAS_EMISSIVE_FACTOR",
          "HAS_NORMAL_TEXTURE",
          "TEXCOORD_NORMAL v_texCoord_0",
          "HAS_OCCLUSION_TEXTURE",
          "TEXCOORD_OCCLUSION v_texCoord_0",
        ]);

        const material = primitive.material;
        const expectedUniforms = {
          u_emissiveTexture: material.emissiveTexture.texture,
          u_emissiveFactor: material.emissiveFactor,
          u_normalTexture: material.normalTexture.texture,
          u_occlusionTexture: material.occlusionTexture.texture,
        };
        expectUniformMap(uniformMap, expectedUniforms);
      });
    });

    it("adds metallic roughness uniforms", function () {
      return loadGltf(boomBox).then(function (gltfLoader) {
        const components = gltfLoader.components;
        const primitive = components.nodes[0].primitives[0];
<<<<<<< HEAD
        const shaderBuilder = new ShaderBuilder();
        const uniformMap = {};
        const renderResources = {
          shaderBuilder: shaderBuilder,
          uniformMap: uniformMap,
          lightingOptions: new ModelLightingOptions(),
          alphaOptions: new ModelAlphaOptions(),
          renderStateOptions: {},
          model: {
            statistics: new ModelStatistics(),
          },
        };
=======

        const renderResources = mockRenderResources();
        const shaderBuilder = renderResources.shaderBuilder;
        const uniformMap = renderResources.uniformMap;
>>>>>>> 82a7ff51

        MaterialPipelineStage.process(
          renderResources,
          primitive,
          mockFrameState
        );

        expectShaderLines(shaderBuilder._fragmentShaderParts.uniformLines, [
          "uniform sampler2D u_baseColorTexture;",
          "uniform sampler2D u_metallicRoughnessTexture;",
        ]);

        expectShaderLines(shaderBuilder._fragmentShaderParts.defineLines, [
          "HAS_BASE_COLOR_TEXTURE",
          "TEXCOORD_BASE_COLOR v_texCoord_0",
          "HAS_METALLIC_ROUGHNESS_TEXTURE",
          "TEXCOORD_METALLIC_ROUGHNESS v_texCoord_0",
        ]);

        const metallicRoughness = primitive.material.metallicRoughness;
        const expectedUniforms = {
          u_baseColorTexture: metallicRoughness.baseColorTexture.texture,
          u_metallicRoughnessTexture:
            metallicRoughness.metallicRoughnessTexture.texture,
        };
        expectUniformMap(uniformMap, expectedUniforms);
      });
    });

    it("adds metallic roughness uniforms without defaults", function () {
      return loadGltf(boomBox).then(function (gltfLoader) {
        const components = gltfLoader.components;
        const primitive = components.nodes[0].primitives[0];

        const metallicRoughness = primitive.material.metallicRoughness;
        metallicRoughness.baseColorFactor = new Cartesian4(0.5, 0.5, 0.5, 0.5);
        metallicRoughness.metallicFactor = 0.5;
        metallicRoughness.roughnessFactor = 0.5;

<<<<<<< HEAD
        const shaderBuilder = new ShaderBuilder();
        const uniformMap = {};
        const renderResources = {
          shaderBuilder: shaderBuilder,
          uniformMap: uniformMap,
          lightingOptions: new ModelLightingOptions(),
          alphaOptions: new ModelAlphaOptions(),
          renderStateOptions: {},
          model: { statistics: new ModelStatistics() },
        };
=======
        const renderResources = mockRenderResources();
        const shaderBuilder = renderResources.shaderBuilder;
        const uniformMap = renderResources.uniformMap;
>>>>>>> 82a7ff51

        MaterialPipelineStage.process(
          renderResources,
          primitive,
          mockFrameState
        );

        expectShaderLines(shaderBuilder._fragmentShaderParts.uniformLines, [
          "uniform sampler2D u_baseColorTexture;",
          "uniform vec4 u_baseColorFactor;",
          "uniform sampler2D u_metallicRoughnessTexture;",
          "uniform float u_metallicFactor;",
          "uniform float u_roughnessFactor;",
        ]);

        expectShaderLines(shaderBuilder._fragmentShaderParts.defineLines, [
          "HAS_BASE_COLOR_TEXTURE",
          "TEXCOORD_BASE_COLOR v_texCoord_0",
          "HAS_BASE_COLOR_FACTOR",
          "HAS_METALLIC_ROUGHNESS_TEXTURE",
          "TEXCOORD_METALLIC_ROUGHNESS v_texCoord_0",
          "HAS_METALLIC_FACTOR",
          "HAS_ROUGHNESS_FACTOR",
        ]);

        const expectedUniforms = {
          u_baseColorTexture: metallicRoughness.baseColorTexture.texture,
          u_baseColorFactor: metallicRoughness.baseColorFactor,
          u_metallicRoughnessTexture:
            metallicRoughness.metallicRoughnessTexture.texture,
          u_metallicFactor: metallicRoughness.metallicFactor,
          u_roughnessFactor: metallicRoughness.roughnessFactor,
        };
        expectUniformMap(uniformMap, expectedUniforms);
      });
    });

    it("adds specular glossiness uniforms", function () {
      return loadGltf(boomBoxSpecularGlossiness).then(function (gltfLoader) {
        const components = gltfLoader.components;
        const primitive = components.nodes[0].primitives[0];
<<<<<<< HEAD
        const shaderBuilder = new ShaderBuilder();
        const uniformMap = {};
        const renderResources = {
          shaderBuilder: shaderBuilder,
          uniformMap: uniformMap,
          lightingOptions: new ModelLightingOptions(),
          alphaOptions: new ModelAlphaOptions(),
          renderStateOptions: {},
          model: { statistics: new ModelStatistics() },
        };
=======
        const renderResources = mockRenderResources();
        const shaderBuilder = renderResources.shaderBuilder;
        const uniformMap = renderResources.uniformMap;
>>>>>>> 82a7ff51

        MaterialPipelineStage.process(
          renderResources,
          primitive,
          mockFrameState
        );
        expectShaderLines(shaderBuilder._fragmentShaderParts.uniformLines, [
          "uniform sampler2D u_diffuseTexture;",
          "uniform sampler2D u_specularGlossinessTexture;",
          "uniform float u_glossinessFactor;",
        ]);

        expectShaderLines(shaderBuilder._fragmentShaderParts.defineLines, [
          "USE_SPECULAR_GLOSSINESS",
          "HAS_DIFFUSE_TEXTURE",
          "TEXCOORD_DIFFUSE v_texCoord_0",
          "HAS_SPECULAR_GLOSSINESS_TEXTURE",
          "TEXCOORD_SPECULAR_GLOSSINESS v_texCoord_0",
          "HAS_GLOSSINESS_FACTOR",
        ]);

        const specularGlossiness = primitive.material.specularGlossiness;
        const expectedUniforms = {
          u_diffuseTexture: specularGlossiness.diffuseTexture.texture,
          u_specularGlossinessTexture:
            specularGlossiness.specularGlossinessTexture.texture,
          u_glossinessFactor: specularGlossiness.glossinessFactor,
        };
        expectUniformMap(uniformMap, expectedUniforms);
      });
    });

    it("adds specular glossiness uniforms without defaults", function () {
      return loadGltf(boomBoxSpecularGlossiness).then(function (gltfLoader) {
        const components = gltfLoader.components;
        const primitive = components.nodes[0].primitives[0];

        const specularGlossiness = primitive.material.specularGlossiness;
        specularGlossiness.diffuseFactor = new Cartesian4(0.5, 0.5, 0.5, 0.5);
        specularGlossiness.specularFactor = new Cartesian3(0.5, 0.5, 0.5);

<<<<<<< HEAD
        const shaderBuilder = new ShaderBuilder();
        const uniformMap = {};
        const renderResources = {
          shaderBuilder: shaderBuilder,
          uniformMap: uniformMap,
          lightingOptions: new ModelLightingOptions(),
          alphaOptions: new ModelAlphaOptions(),
          renderStateOptions: {},
          model: { statistics: new ModelStatistics() },
        };
=======
        const renderResources = mockRenderResources();
        const shaderBuilder = renderResources.shaderBuilder;
        const uniformMap = renderResources.uniformMap;
>>>>>>> 82a7ff51

        MaterialPipelineStage.process(
          renderResources,
          primitive,
          mockFrameState
        );
        expectShaderLines(shaderBuilder._fragmentShaderParts.uniformLines, [
          "uniform sampler2D u_diffuseTexture;",
          "uniform vec4 u_diffuseFactor;",
          "uniform sampler2D u_specularGlossinessTexture;",
          "uniform vec3 u_specularFactor;",
          "uniform float u_glossinessFactor;",
        ]);

        expectShaderLines(shaderBuilder._fragmentShaderParts.defineLines, [
          "USE_SPECULAR_GLOSSINESS",
          "HAS_DIFFUSE_TEXTURE",
          "TEXCOORD_DIFFUSE v_texCoord_0",
          "HAS_DIFFUSE_FACTOR",
          "HAS_SPECULAR_GLOSSINESS_TEXTURE",
          "TEXCOORD_SPECULAR_GLOSSINESS v_texCoord_0",
          "HAS_SPECULAR_FACTOR",
          "HAS_GLOSSINESS_FACTOR",
        ]);

        const expectedUniforms = {
          u_diffuseTexture: specularGlossiness.diffuseTexture.texture,
          u_diffuseFactor: specularGlossiness.diffuseFactor,
          u_specularGlossinessTexture:
            specularGlossiness.specularGlossinessTexture.texture,
          u_specularFactor: specularGlossiness.specularFactor,
          u_glossinessFactor: specularGlossiness.glossinessFactor,
        };
        expectUniformMap(uniformMap, expectedUniforms);
      });
    });

    it("enables PBR lighting for metallic roughness materials", function () {
      return loadGltf(boomBox).then(function (gltfLoader) {
        const components = gltfLoader.components;
        const primitive = components.nodes[0].primitives[0];
<<<<<<< HEAD
        const lightingOptions = new ModelLightingOptions();
        const renderResources = {
          shaderBuilder: new ShaderBuilder(),
          uniformMap: {},
          lightingOptions: lightingOptions,
          alphaOptions: new ModelAlphaOptions(),
          renderStateOptions: {},
          model: { statistics: new ModelStatistics() },
        };
=======
        const renderResources = mockRenderResources();
        const lightingOptions = renderResources.lightingOptions;
>>>>>>> 82a7ff51

        MaterialPipelineStage.process(
          renderResources,
          primitive,
          mockFrameState
        );
        expect(lightingOptions.lightingModel).toBe(LightingModel.PBR);
      });
    });

    it("enables PBR lighting for specular glossiness materials", function () {
      return loadGltf(boomBoxSpecularGlossiness).then(function (gltfLoader) {
        const components = gltfLoader.components;
        const primitive = components.nodes[0].primitives[0];
<<<<<<< HEAD
        const lightingOptions = new ModelLightingOptions();
        const renderResources = {
          shaderBuilder: new ShaderBuilder(),
          uniformMap: {},
          lightingOptions: lightingOptions,
          alphaOptions: new ModelAlphaOptions(),
          renderStateOptions: {},
          model: { statistics: new ModelStatistics() },
        };
=======
        const renderResources = mockRenderResources();
        const lightingOptions = renderResources.lightingOptions;
>>>>>>> 82a7ff51

        MaterialPipelineStage.process(
          renderResources,
          primitive,
          mockFrameState
        );
        expect(lightingOptions.lightingModel).toBe(LightingModel.PBR);
      });
    });

    it("enables unlit lighting when KHR_materials_unlit is present", function () {
      return loadGltf(boxUnlit).then(function (gltfLoader) {
        const components = gltfLoader.components;
        const primitive = components.nodes[1].primitives[0];
<<<<<<< HEAD
        const lightingOptions = new ModelLightingOptions();
        const renderResources = {
          shaderBuilder: new ShaderBuilder(),
          uniformMap: {},
          lightingOptions: lightingOptions,
          alphaOptions: new ModelAlphaOptions(),
          renderStateOptions: {},
          model: { statistics: new ModelStatistics() },
        };
=======
        const renderResources = mockRenderResources();
        const lightingOptions = renderResources.lightingOptions;
>>>>>>> 82a7ff51

        MaterialPipelineStage.process(
          renderResources,
          primitive,
          mockFrameState
        );
        expect(lightingOptions.lightingModel).toBe(LightingModel.UNLIT);
      });
    });

    it("gracefully falls back to unlit shading for models without normals", function () {
      return loadGltf(boxNoNormals).then(function (gltfLoader) {
        const components = gltfLoader.components;
        const primitive = components.nodes[1].primitives[0];
<<<<<<< HEAD
        const lightingOptions = new ModelLightingOptions();
        const renderResources = {
          shaderBuilder: new ShaderBuilder(),
          uniformMap: {},
          lightingOptions: lightingOptions,
          alphaOptions: new ModelAlphaOptions(),
          renderStateOptions: {},
          model: { statistics: new ModelStatistics() },
        };
=======
        const renderResources = mockRenderResources();
        const lightingOptions = renderResources.lightingOptions;
>>>>>>> 82a7ff51

        MaterialPipelineStage.process(
          renderResources,
          primitive,
          mockFrameState
        );
        expect(lightingOptions.lightingModel).toBe(LightingModel.UNLIT);
      });
    });

    it("handles opaque material", function () {
      return loadGltf(boomBox).then(function (gltfLoader) {
        const components = gltfLoader.components;
        const primitive = components.nodes[0].primitives[0];
<<<<<<< HEAD
        const shaderBuilder = new ShaderBuilder();
        const renderResources = {
          shaderBuilder: shaderBuilder,
          uniformMap: {},
          lightingOptions: new ModelLightingOptions(),
          alphaOptions: new ModelAlphaOptions(),
          renderStateOptions: {},
          model: { statistics: new ModelStatistics() },
        };
=======
        const renderResources = mockRenderResources();
>>>>>>> 82a7ff51

        MaterialPipelineStage.process(
          renderResources,
          primitive,
          mockFrameState
        );

        expect(renderResources.alphaOptions.pass).not.toBeDefined();
        expect(renderResources.alphaOptions.alphaCutoff).not.toBeDefined();
      });
    });

    it("handles alpha mask material", function () {
      return loadGltf(boomBox).then(function (gltfLoader) {
        const cutoff = 0.6;
        const components = gltfLoader.components;
        const primitive = components.nodes[0].primitives[0];
<<<<<<< HEAD
        const shaderBuilder = new ShaderBuilder();
        const uniformMap = {};
        const renderResources = {
          shaderBuilder: shaderBuilder,
          uniformMap: uniformMap,
          lightingOptions: new ModelLightingOptions(),
          alphaOptions: new ModelAlphaOptions(),
          renderStateOptions: {},
          model: { statistics: new ModelStatistics() },
        };

        const cutoff = 0.6;
=======
>>>>>>> 82a7ff51
        primitive.material.alphaMode = AlphaMode.MASK;
        primitive.material.alphaCutoff = cutoff;

        const renderResources = mockRenderResources();
        MaterialPipelineStage.process(
          renderResources,
          primitive,
          mockFrameState
        );

        expect(renderResources.alphaOptions.pass).not.toBeDefined();
        expect(renderResources.alphaOptions.alphaCutoff).toBe(cutoff);
      });
    });

    it("handles translucent material", function () {
      return loadGltf(boomBox).then(function (gltfLoader) {
        const components = gltfLoader.components;
        const primitive = components.nodes[0].primitives[0];
<<<<<<< HEAD
        const shaderBuilder = new ShaderBuilder();
        const renderResources = {
          shaderBuilder: shaderBuilder,
          uniformMap: {},
          lightingOptions: new ModelLightingOptions(),
          alphaOptions: new ModelAlphaOptions(),
          renderStateOptions: {},
          model: { statistics: new ModelStatistics() },
          pass: Pass.OPAQUE,
        };

=======
>>>>>>> 82a7ff51
        primitive.material.alphaMode = AlphaMode.BLEND;

        const renderResources = mockRenderResources();
        renderResources.pass = Pass.OPAQUE;

        MaterialPipelineStage.process(
          renderResources,
          primitive,
          mockFrameState
        );

        expect(renderResources.alphaOptions.pass).toBe(Pass.TRANSLUCENT);
        expect(renderResources.alphaOptions.alphaCutoff).not.toBeDefined();
      });
    });

    it("disables back-face culling if model.backFaceCulling is false", function () {
      return loadGltf(boxUnlit).then(function (gltfLoader) {
        const components = gltfLoader.components;
        const primitive = components.nodes[1].primitives[0];
<<<<<<< HEAD
        const renderStateOptions = {};
        const renderResources = {
          shaderBuilder: new ShaderBuilder(),
          uniformMap: {},
          lightingOptions: new ModelLightingOptions(),
          alphaOptions: new ModelAlphaOptions(),
          renderStateOptions: renderStateOptions,
          model: {
            statistics: new ModelStatistics(),
            backFaceCulling: false,
          },
          cull: true,
        };
=======

        const renderResources = mockRenderResources();
        const renderStateOptions = renderResources.renderStateOptions;
        renderResources.model.backFaceCulling = false;
        renderResources.cull = true;
>>>>>>> 82a7ff51

        MaterialPipelineStage.process(
          renderResources,
          primitive,
          mockFrameState
        );
        expect(renderStateOptions.cull.enabled).toBe(false);
      });
    });

    it("enables back-face culling if material is not double-sided", function () {
      return loadGltf(boxUnlit).then(function (gltfLoader) {
        const components = gltfLoader.components;
        const primitive = components.nodes[1].primitives[0];
<<<<<<< HEAD
        const renderStateOptions = {};
        const renderResources = {
          shaderBuilder: new ShaderBuilder(),
          uniformMap: {},
          lightingOptions: new ModelLightingOptions(),
          alphaOptions: new ModelAlphaOptions(),
          renderStateOptions: renderStateOptions,
          model: {
            statistics: new ModelStatistics(),
            backFaceCulling: true,
          },
          cull: true,
        };
=======
        const renderResources = mockRenderResources();
        const renderStateOptions = renderResources.renderStateOptions;
        renderResources.model.backFaceCulling = true;
        renderResources.cull = true;
>>>>>>> 82a7ff51

        MaterialPipelineStage.process(
          renderResources,
          primitive,
          mockFrameState
        );
        expect(renderStateOptions.cull.enabled).toBe(true);
      });
    });

    it("disables back-face culling if material is double-sided", function () {
      return loadGltf(boxUnlit).then(function (gltfLoader) {
        const components = gltfLoader.components;
        const primitive = components.nodes[1].primitives[0];
<<<<<<< HEAD
        const renderStateOptions = {};
        const renderResources = {
          shaderBuilder: new ShaderBuilder(),
          uniformMap: {},
          lightingOptions: new ModelLightingOptions(),
          alphaOptions: new ModelAlphaOptions(),
          renderStateOptions: renderStateOptions,
          model: {
            statistics: new ModelStatistics(),
            backFaceCulling: true,
          },
        };
=======
        const renderResources = mockRenderResources();
        renderResources.model.backFaceCulling = true;
        const renderStateOptions = renderResources.renderStateOptions;
>>>>>>> 82a7ff51

        primitive.material.doubleSided = true;
        MaterialPipelineStage.process(
          renderResources,
          primitive,
          mockFrameState
        );

<<<<<<< HEAD
        expect(renderStateOptions).toEqual({
          cull: {
            enabled: false,
          },
        });
      });
    });

    it("disables back-face culling if model color is translucent", function () {
      return loadGltf(boxUnlit).then(function (gltfLoader) {
        const components = gltfLoader.components;
        const primitive = components.nodes[1].primitives[0];
        const renderStateOptions = {};
        const renderResources = {
          shaderBuilder: new ShaderBuilder(),
          uniformMap: {},
          lightingOptions: new ModelLightingOptions(),
          alphaOptions: new ModelAlphaOptions(),
          renderStateOptions: renderStateOptions,
          model: {
            statistics: new ModelStatistics(),
            color: new Color(0, 0, 1, 0.5),
            backFaceCulling: true,
          },
          cull: true,
        };

        MaterialPipelineStage.process(
          renderResources,
          primitive,
          mockFrameState
        );
        expect(renderStateOptions).toEqual({
          cull: {
            enabled: false,
          },
        });
=======
        expect(renderStateOptions.cull.enabled).toBe(false);
>>>>>>> 82a7ff51
      });
    });

    it("adds material stage functions to the fragment shader", function () {
      return loadGltf(boxUnlit).then(function (gltfLoader) {
        const components = gltfLoader.components;
        const primitive = components.nodes[1].primitives[0];
<<<<<<< HEAD
        const shaderBuilder = new ShaderBuilder();
        const renderResources = {
          shaderBuilder: shaderBuilder,
          uniformMap: {},
          lightingOptions: new ModelLightingOptions(),
          alphaOptions: new ModelAlphaOptions(),
          renderStateOptions: {},
          model: { statistics: new ModelStatistics() },
        };

=======
>>>>>>> 82a7ff51
        primitive.material.doubleSided = true;

        const renderResources = mockRenderResources();
        const shaderBuilder = renderResources.shaderBuilder;

        MaterialPipelineStage.process(
          renderResources,
          primitive,
          mockFrameState
        );

        expect(shaderBuilder._vertexShaderParts.shaderLines).toEqual([]);
        expect(shaderBuilder._fragmentShaderParts.shaderLines).toEqual([
          _shadersMaterialStageFS,
        ]);
      });
    });

<<<<<<< HEAD
    it("adds define to shader if wireframe is enabled", function () {
      return loadGltf(boomBox).then(function (gltfLoader) {
        const components = gltfLoader.components;
        const primitive = components.nodes[0].primitives[0];
        const shaderBuilder = new ShaderBuilder();
        const uniformMap = {};
        const renderResources = {
          shaderBuilder: shaderBuilder,
          uniformMap: uniformMap,
          lightingOptions: new ModelLightingOptions(),
          alphaOptions: new ModelAlphaOptions(),
          renderStateOptions: {},
          model: {
            statistics: new ModelStatistics(),
            debugWireframe: true,
          },
        };

        MaterialPipelineStage.process(
          renderResources,
          primitive,
          mockFrameState
        );

        expectShaderLines(shaderBuilder._fragmentShaderParts.defineLines, [
          "USE_WIREFRAME",
        ]);
      });
    });

=======
>>>>>>> 82a7ff51
    it("adds define to shader if material is double-sided", function () {
      return loadGltf(twoSidedPlane).then(function (gltfLoader) {
        const components = gltfLoader.components;
        const primitive = components.nodes[0].primitives[0];
<<<<<<< HEAD
        const shaderBuilder = new ShaderBuilder();
        const uniformMap = {};
        const renderResources = {
          shaderBuilder: shaderBuilder,
          uniformMap: uniformMap,
          lightingOptions: new ModelLightingOptions(),
          alphaOptions: new ModelAlphaOptions(),
          renderStateOptions: {},
          model: {
            statistics: new ModelStatistics(),
            debugWireframe: true,
          },
        };
=======
        const renderResources = mockRenderResources();
        const shaderBuilder = renderResources.shaderBuilder;
>>>>>>> 82a7ff51

        MaterialPipelineStage.process(
          renderResources,
          primitive,
          mockFrameState
        );

        expectShaderLines(shaderBuilder._fragmentShaderParts.defineLines, [
          "HAS_DOUBLE_SIDED_MATERIAL",
        ]);
      });
    });

    it("_processTextureTransform updates the shader and uniform map", function () {
      const shaderBuilder = new ShaderBuilder();
      const uniformMap = {};
      const matrix = new Matrix3(0.5, 0, 0.5, 0, 0.5, 0, 0, 0, 1);
      const textureReader = {
        transform: matrix,
      };
      MaterialPipelineStage._processTextureTransform(
        shaderBuilder,
        uniformMap,
        textureReader,
        "u_testTexture",
        "TEST"
      );

      expectShaderLines(shaderBuilder._fragmentShaderParts.defineLines, [
        "HAS_TEST_TEXTURE_TRANSFORM",
      ]);
      expectShaderLines(shaderBuilder._fragmentShaderParts.uniformLines, [
        "uniform mat3 u_testTextureTransform;",
      ]);
      expectUniformMap(uniformMap, {
        u_testTextureTransform: matrix,
      });
    });

    it("_processTexture processes texture transforms if present", function () {
      const shaderBuilder = new ShaderBuilder();
      const uniformMap = {};
      const matrix = new Matrix3(0.5, 0, 0.5, 0, 0.5, 0, 0, 0, 1);
      const mockTexture = {};
      const textureReader = {
        transform: matrix,
        texture: mockTexture,
        texCoord: 1,
      };
      MaterialPipelineStage._processTexture(
        shaderBuilder,
        uniformMap,
        textureReader,
        "u_testTexture",
        "TEST",
        mockFrameState.context.defaultTexture
      );

      expectShaderLines(shaderBuilder._fragmentShaderParts.defineLines, [
        "HAS_TEST_TEXTURE",
        "TEXCOORD_TEST v_texCoord_1",
        "HAS_TEST_TEXTURE_TRANSFORM",
      ]);
      expectShaderLines(shaderBuilder._fragmentShaderParts.uniformLines, [
        "uniform sampler2D u_testTexture;",
        "uniform mat3 u_testTextureTransform;",
      ]);
      expectUniformMap(uniformMap, {
        u_testTextureTransform: matrix,
      });
    });

    it("_processTexture creates texture uniforms with a default value", function () {
      const shaderBuilder = new ShaderBuilder();
      const uniformMap = {};
      const matrix = new Matrix3(0.5, 0, 0.5, 0, 0.5, 0, 0, 0, 1);
      const mockTexture = {};
      const textureReader = {
        transform: matrix,
        texture: mockTexture,
        texCoord: 1,
      };
      MaterialPipelineStage._processTexture(
        shaderBuilder,
        uniformMap,
        textureReader,
        "u_testTexture",
        "TEST",
        mockFrameState.context.defaultTexture
      );

      expectUniformMap(uniformMap, {
        u_testTexture: mockTexture,
      });
    });
  },
  "WebGL"
);<|MERGE_RESOLUTION|>--- conflicted
+++ resolved
@@ -107,7 +107,7 @@
         lightingOptions: new ModelLightingOptions(),
         alphaOptions: new ModelAlphaOptions(),
         renderStateOptions: RenderState.getState(RenderState.fromCache()),
-        model: { statistics: new ModelExperimentalStatistics() },
+        model: { statistics: new ModelStatistics() },
       };
     }
 
@@ -115,23 +115,10 @@
       return loadGltf(triangle).then(function (gltfLoader) {
         const components = gltfLoader.components;
         const primitive = components.nodes[0].primitives[0];
-<<<<<<< HEAD
-        const shaderBuilder = new ShaderBuilder();
-        const uniformMap = {};
-        const renderResources = {
-          shaderBuilder: shaderBuilder,
-          uniformMap: uniformMap,
-          lightingOptions: new ModelLightingOptions(),
-          alphaOptions: new ModelAlphaOptions(),
-          renderStateOptions: {},
-          model: { statistics: new ModelStatistics() },
-        };
-=======
 
         const renderResources = mockRenderResources();
         const shaderBuilder = renderResources.shaderBuilder;
         const uniformMap = renderResources.uniformMap;
->>>>>>> 82a7ff51
 
         MaterialPipelineStage.process(
           renderResources,
@@ -153,22 +140,9 @@
       return loadGltf(boomBox).then(function (gltfLoader) {
         const components = gltfLoader.components;
         const primitive = components.nodes[0].primitives[0];
-<<<<<<< HEAD
-        const shaderBuilder = new ShaderBuilder();
-        const uniformMap = {};
-        const renderResources = {
-          shaderBuilder: shaderBuilder,
-          uniformMap: uniformMap,
-          lightingOptions: new ModelLightingOptions(),
-          alphaOptions: new ModelAlphaOptions(),
-          renderStateOptions: {},
-          model: { statistics: new ModelStatistics() },
-        };
-=======
         const renderResources = mockRenderResources();
         const shaderBuilder = renderResources.shaderBuilder;
         const uniformMap = renderResources.uniformMap;
->>>>>>> 82a7ff51
 
         MaterialPipelineStage.process(
           renderResources,
@@ -209,25 +183,10 @@
       return loadGltf(boomBox).then(function (gltfLoader) {
         const components = gltfLoader.components;
         const primitive = components.nodes[0].primitives[0];
-<<<<<<< HEAD
-        const shaderBuilder = new ShaderBuilder();
-        const uniformMap = {};
-        const renderResources = {
-          shaderBuilder: shaderBuilder,
-          uniformMap: uniformMap,
-          lightingOptions: new ModelLightingOptions(),
-          alphaOptions: new ModelAlphaOptions(),
-          renderStateOptions: {},
-          model: {
-            statistics: new ModelStatistics(),
-          },
-        };
-=======
 
         const renderResources = mockRenderResources();
         const shaderBuilder = renderResources.shaderBuilder;
         const uniformMap = renderResources.uniformMap;
->>>>>>> 82a7ff51
 
         MaterialPipelineStage.process(
           renderResources,
@@ -267,22 +226,9 @@
         metallicRoughness.metallicFactor = 0.5;
         metallicRoughness.roughnessFactor = 0.5;
 
-<<<<<<< HEAD
-        const shaderBuilder = new ShaderBuilder();
-        const uniformMap = {};
-        const renderResources = {
-          shaderBuilder: shaderBuilder,
-          uniformMap: uniformMap,
-          lightingOptions: new ModelLightingOptions(),
-          alphaOptions: new ModelAlphaOptions(),
-          renderStateOptions: {},
-          model: { statistics: new ModelStatistics() },
-        };
-=======
         const renderResources = mockRenderResources();
         const shaderBuilder = renderResources.shaderBuilder;
         const uniformMap = renderResources.uniformMap;
->>>>>>> 82a7ff51
 
         MaterialPipelineStage.process(
           renderResources,
@@ -324,22 +270,9 @@
       return loadGltf(boomBoxSpecularGlossiness).then(function (gltfLoader) {
         const components = gltfLoader.components;
         const primitive = components.nodes[0].primitives[0];
-<<<<<<< HEAD
-        const shaderBuilder = new ShaderBuilder();
-        const uniformMap = {};
-        const renderResources = {
-          shaderBuilder: shaderBuilder,
-          uniformMap: uniformMap,
-          lightingOptions: new ModelLightingOptions(),
-          alphaOptions: new ModelAlphaOptions(),
-          renderStateOptions: {},
-          model: { statistics: new ModelStatistics() },
-        };
-=======
         const renderResources = mockRenderResources();
         const shaderBuilder = renderResources.shaderBuilder;
         const uniformMap = renderResources.uniformMap;
->>>>>>> 82a7ff51
 
         MaterialPipelineStage.process(
           renderResources,
@@ -381,22 +314,9 @@
         specularGlossiness.diffuseFactor = new Cartesian4(0.5, 0.5, 0.5, 0.5);
         specularGlossiness.specularFactor = new Cartesian3(0.5, 0.5, 0.5);
 
-<<<<<<< HEAD
-        const shaderBuilder = new ShaderBuilder();
-        const uniformMap = {};
-        const renderResources = {
-          shaderBuilder: shaderBuilder,
-          uniformMap: uniformMap,
-          lightingOptions: new ModelLightingOptions(),
-          alphaOptions: new ModelAlphaOptions(),
-          renderStateOptions: {},
-          model: { statistics: new ModelStatistics() },
-        };
-=======
         const renderResources = mockRenderResources();
         const shaderBuilder = renderResources.shaderBuilder;
         const uniformMap = renderResources.uniformMap;
->>>>>>> 82a7ff51
 
         MaterialPipelineStage.process(
           renderResources,
@@ -438,20 +358,8 @@
       return loadGltf(boomBox).then(function (gltfLoader) {
         const components = gltfLoader.components;
         const primitive = components.nodes[0].primitives[0];
-<<<<<<< HEAD
-        const lightingOptions = new ModelLightingOptions();
-        const renderResources = {
-          shaderBuilder: new ShaderBuilder(),
-          uniformMap: {},
-          lightingOptions: lightingOptions,
-          alphaOptions: new ModelAlphaOptions(),
-          renderStateOptions: {},
-          model: { statistics: new ModelStatistics() },
-        };
-=======
         const renderResources = mockRenderResources();
         const lightingOptions = renderResources.lightingOptions;
->>>>>>> 82a7ff51
 
         MaterialPipelineStage.process(
           renderResources,
@@ -466,20 +374,8 @@
       return loadGltf(boomBoxSpecularGlossiness).then(function (gltfLoader) {
         const components = gltfLoader.components;
         const primitive = components.nodes[0].primitives[0];
-<<<<<<< HEAD
-        const lightingOptions = new ModelLightingOptions();
-        const renderResources = {
-          shaderBuilder: new ShaderBuilder(),
-          uniformMap: {},
-          lightingOptions: lightingOptions,
-          alphaOptions: new ModelAlphaOptions(),
-          renderStateOptions: {},
-          model: { statistics: new ModelStatistics() },
-        };
-=======
         const renderResources = mockRenderResources();
         const lightingOptions = renderResources.lightingOptions;
->>>>>>> 82a7ff51
 
         MaterialPipelineStage.process(
           renderResources,
@@ -494,20 +390,8 @@
       return loadGltf(boxUnlit).then(function (gltfLoader) {
         const components = gltfLoader.components;
         const primitive = components.nodes[1].primitives[0];
-<<<<<<< HEAD
-        const lightingOptions = new ModelLightingOptions();
-        const renderResources = {
-          shaderBuilder: new ShaderBuilder(),
-          uniformMap: {},
-          lightingOptions: lightingOptions,
-          alphaOptions: new ModelAlphaOptions(),
-          renderStateOptions: {},
-          model: { statistics: new ModelStatistics() },
-        };
-=======
         const renderResources = mockRenderResources();
         const lightingOptions = renderResources.lightingOptions;
->>>>>>> 82a7ff51
 
         MaterialPipelineStage.process(
           renderResources,
@@ -522,20 +406,8 @@
       return loadGltf(boxNoNormals).then(function (gltfLoader) {
         const components = gltfLoader.components;
         const primitive = components.nodes[1].primitives[0];
-<<<<<<< HEAD
-        const lightingOptions = new ModelLightingOptions();
-        const renderResources = {
-          shaderBuilder: new ShaderBuilder(),
-          uniformMap: {},
-          lightingOptions: lightingOptions,
-          alphaOptions: new ModelAlphaOptions(),
-          renderStateOptions: {},
-          model: { statistics: new ModelStatistics() },
-        };
-=======
         const renderResources = mockRenderResources();
         const lightingOptions = renderResources.lightingOptions;
->>>>>>> 82a7ff51
 
         MaterialPipelineStage.process(
           renderResources,
@@ -550,19 +422,7 @@
       return loadGltf(boomBox).then(function (gltfLoader) {
         const components = gltfLoader.components;
         const primitive = components.nodes[0].primitives[0];
-<<<<<<< HEAD
-        const shaderBuilder = new ShaderBuilder();
-        const renderResources = {
-          shaderBuilder: shaderBuilder,
-          uniformMap: {},
-          lightingOptions: new ModelLightingOptions(),
-          alphaOptions: new ModelAlphaOptions(),
-          renderStateOptions: {},
-          model: { statistics: new ModelStatistics() },
-        };
-=======
-        const renderResources = mockRenderResources();
->>>>>>> 82a7ff51
+        const renderResources = mockRenderResources();
 
         MaterialPipelineStage.process(
           renderResources,
@@ -580,21 +440,6 @@
         const cutoff = 0.6;
         const components = gltfLoader.components;
         const primitive = components.nodes[0].primitives[0];
-<<<<<<< HEAD
-        const shaderBuilder = new ShaderBuilder();
-        const uniformMap = {};
-        const renderResources = {
-          shaderBuilder: shaderBuilder,
-          uniformMap: uniformMap,
-          lightingOptions: new ModelLightingOptions(),
-          alphaOptions: new ModelAlphaOptions(),
-          renderStateOptions: {},
-          model: { statistics: new ModelStatistics() },
-        };
-
-        const cutoff = 0.6;
-=======
->>>>>>> 82a7ff51
         primitive.material.alphaMode = AlphaMode.MASK;
         primitive.material.alphaCutoff = cutoff;
 
@@ -614,20 +459,6 @@
       return loadGltf(boomBox).then(function (gltfLoader) {
         const components = gltfLoader.components;
         const primitive = components.nodes[0].primitives[0];
-<<<<<<< HEAD
-        const shaderBuilder = new ShaderBuilder();
-        const renderResources = {
-          shaderBuilder: shaderBuilder,
-          uniformMap: {},
-          lightingOptions: new ModelLightingOptions(),
-          alphaOptions: new ModelAlphaOptions(),
-          renderStateOptions: {},
-          model: { statistics: new ModelStatistics() },
-          pass: Pass.OPAQUE,
-        };
-
-=======
->>>>>>> 82a7ff51
         primitive.material.alphaMode = AlphaMode.BLEND;
 
         const renderResources = mockRenderResources();
@@ -648,27 +479,11 @@
       return loadGltf(boxUnlit).then(function (gltfLoader) {
         const components = gltfLoader.components;
         const primitive = components.nodes[1].primitives[0];
-<<<<<<< HEAD
-        const renderStateOptions = {};
-        const renderResources = {
-          shaderBuilder: new ShaderBuilder(),
-          uniformMap: {},
-          lightingOptions: new ModelLightingOptions(),
-          alphaOptions: new ModelAlphaOptions(),
-          renderStateOptions: renderStateOptions,
-          model: {
-            statistics: new ModelStatistics(),
-            backFaceCulling: false,
-          },
-          cull: true,
-        };
-=======
 
         const renderResources = mockRenderResources();
         const renderStateOptions = renderResources.renderStateOptions;
         renderResources.model.backFaceCulling = false;
         renderResources.cull = true;
->>>>>>> 82a7ff51
 
         MaterialPipelineStage.process(
           renderResources,
@@ -683,26 +498,10 @@
       return loadGltf(boxUnlit).then(function (gltfLoader) {
         const components = gltfLoader.components;
         const primitive = components.nodes[1].primitives[0];
-<<<<<<< HEAD
-        const renderStateOptions = {};
-        const renderResources = {
-          shaderBuilder: new ShaderBuilder(),
-          uniformMap: {},
-          lightingOptions: new ModelLightingOptions(),
-          alphaOptions: new ModelAlphaOptions(),
-          renderStateOptions: renderStateOptions,
-          model: {
-            statistics: new ModelStatistics(),
-            backFaceCulling: true,
-          },
-          cull: true,
-        };
-=======
         const renderResources = mockRenderResources();
         const renderStateOptions = renderResources.renderStateOptions;
         renderResources.model.backFaceCulling = true;
         renderResources.cull = true;
->>>>>>> 82a7ff51
 
         MaterialPipelineStage.process(
           renderResources,
@@ -717,24 +516,9 @@
       return loadGltf(boxUnlit).then(function (gltfLoader) {
         const components = gltfLoader.components;
         const primitive = components.nodes[1].primitives[0];
-<<<<<<< HEAD
-        const renderStateOptions = {};
-        const renderResources = {
-          shaderBuilder: new ShaderBuilder(),
-          uniformMap: {},
-          lightingOptions: new ModelLightingOptions(),
-          alphaOptions: new ModelAlphaOptions(),
-          renderStateOptions: renderStateOptions,
-          model: {
-            statistics: new ModelStatistics(),
-            backFaceCulling: true,
-          },
-        };
-=======
         const renderResources = mockRenderResources();
         renderResources.model.backFaceCulling = true;
         const renderStateOptions = renderResources.renderStateOptions;
->>>>>>> 82a7ff51
 
         primitive.material.doubleSided = true;
         MaterialPipelineStage.process(
@@ -743,47 +527,7 @@
           mockFrameState
         );
 
-<<<<<<< HEAD
-        expect(renderStateOptions).toEqual({
-          cull: {
-            enabled: false,
-          },
-        });
-      });
-    });
-
-    it("disables back-face culling if model color is translucent", function () {
-      return loadGltf(boxUnlit).then(function (gltfLoader) {
-        const components = gltfLoader.components;
-        const primitive = components.nodes[1].primitives[0];
-        const renderStateOptions = {};
-        const renderResources = {
-          shaderBuilder: new ShaderBuilder(),
-          uniformMap: {},
-          lightingOptions: new ModelLightingOptions(),
-          alphaOptions: new ModelAlphaOptions(),
-          renderStateOptions: renderStateOptions,
-          model: {
-            statistics: new ModelStatistics(),
-            color: new Color(0, 0, 1, 0.5),
-            backFaceCulling: true,
-          },
-          cull: true,
-        };
-
-        MaterialPipelineStage.process(
-          renderResources,
-          primitive,
-          mockFrameState
-        );
-        expect(renderStateOptions).toEqual({
-          cull: {
-            enabled: false,
-          },
-        });
-=======
         expect(renderStateOptions.cull.enabled).toBe(false);
->>>>>>> 82a7ff51
       });
     });
 
@@ -791,19 +535,6 @@
       return loadGltf(boxUnlit).then(function (gltfLoader) {
         const components = gltfLoader.components;
         const primitive = components.nodes[1].primitives[0];
-<<<<<<< HEAD
-        const shaderBuilder = new ShaderBuilder();
-        const renderResources = {
-          shaderBuilder: shaderBuilder,
-          uniformMap: {},
-          lightingOptions: new ModelLightingOptions(),
-          alphaOptions: new ModelAlphaOptions(),
-          renderStateOptions: {},
-          model: { statistics: new ModelStatistics() },
-        };
-
-=======
->>>>>>> 82a7ff51
         primitive.material.doubleSided = true;
 
         const renderResources = mockRenderResources();
@@ -822,61 +553,12 @@
       });
     });
 
-<<<<<<< HEAD
-    it("adds define to shader if wireframe is enabled", function () {
-      return loadGltf(boomBox).then(function (gltfLoader) {
-        const components = gltfLoader.components;
-        const primitive = components.nodes[0].primitives[0];
-        const shaderBuilder = new ShaderBuilder();
-        const uniformMap = {};
-        const renderResources = {
-          shaderBuilder: shaderBuilder,
-          uniformMap: uniformMap,
-          lightingOptions: new ModelLightingOptions(),
-          alphaOptions: new ModelAlphaOptions(),
-          renderStateOptions: {},
-          model: {
-            statistics: new ModelStatistics(),
-            debugWireframe: true,
-          },
-        };
-
-        MaterialPipelineStage.process(
-          renderResources,
-          primitive,
-          mockFrameState
-        );
-
-        expectShaderLines(shaderBuilder._fragmentShaderParts.defineLines, [
-          "USE_WIREFRAME",
-        ]);
-      });
-    });
-
-=======
->>>>>>> 82a7ff51
     it("adds define to shader if material is double-sided", function () {
       return loadGltf(twoSidedPlane).then(function (gltfLoader) {
         const components = gltfLoader.components;
         const primitive = components.nodes[0].primitives[0];
-<<<<<<< HEAD
-        const shaderBuilder = new ShaderBuilder();
-        const uniformMap = {};
-        const renderResources = {
-          shaderBuilder: shaderBuilder,
-          uniformMap: uniformMap,
-          lightingOptions: new ModelLightingOptions(),
-          alphaOptions: new ModelAlphaOptions(),
-          renderStateOptions: {},
-          model: {
-            statistics: new ModelStatistics(),
-            debugWireframe: true,
-          },
-        };
-=======
-        const renderResources = mockRenderResources();
-        const shaderBuilder = renderResources.shaderBuilder;
->>>>>>> 82a7ff51
+        const renderResources = mockRenderResources();
+        const shaderBuilder = renderResources.shaderBuilder;
 
         MaterialPipelineStage.process(
           renderResources,
