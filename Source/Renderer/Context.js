--- conflicted
+++ resolved
@@ -2286,14 +2286,81 @@
 
         // No attributes to interleave.
         return undefined;
-<<<<<<< HEAD
-    };
-
-    function createVertexArrayAttributes(context, creationArguments) {
-        var ca = creationArguments || {};
-        var mesh = ca.mesh || {};
-        var attributeIndices = ca.attributeIndices || {};
-        var bufferUsage = ca.bufferUsage || BufferUsage.DYNAMIC_DRAW;
+    }
+
+    /**
+     * Creates a vertex array from a mesh.  A mesh contains vertex attributes and optional index data
+     * in system memory, whereas a vertex array contains vertex buffers and an optional index buffer in WebGL
+     * memory for use with rendering.
+     * <br /><br />
+     * The <code>mesh</code> argument should use the standard layout like the mesh returned by {@link BoxGeometry}.
+     * <br /><br />
+     * <code>creationArguments</code> can have four properties:
+     * <ul>
+     *   <li><code>mesh</code>:  The source mesh containing data used to create the vertex array.</li>
+     *   <li><code>attributeIndices</code>:  An object that maps mesh attribute names to vertex shader attribute indices.</li>
+     *   <li><code>bufferUsage</code>:  The expected usage pattern of the vertex array's buffers.  On some WebGL implementations, this can significantly affect performance.  See {@link BufferUsage}.  Default: <code>BufferUsage.DYNAMIC_DRAW</code>.</li>
+     *   <li><code>vertexLayout</code>:  Determines if all attributes are interleaved in a single vertex buffer or if each attribute is stored in a separate vertex buffer.  Default: <code>VertexLayout.SEPARATE</code>.</li>
+     * </ul>
+     * <br />
+     * If <code>creationArguments</code> is not specified or the <code>mesh</code> contains no data, the returned vertex array is empty.
+     *
+     * @memberof Context
+     *
+     * @param {Object} [creationArguments=undefined] An object defining the mesh, attribute indices, buffer usage, and vertex layout used to create the vertex array.
+     *
+     * @exception {RuntimeError} Each attribute list must have the same number of vertices.
+     * @exception {DeveloperError} The mesh must have zero or one index lists.
+     * @exception {DeveloperError} Index n is used by more than one attribute.
+     *
+     * @see Context#createVertexArray
+     * @see Context#createVertexBuffer
+     * @see Context#createIndexBuffer
+     * @see GeometryFilters.createAttributeIndices
+     * @see ShaderProgram
+     *
+     * @example
+     * // Example 1. Creates a vertex array for rendering a box.  The default dynamic draw
+     * // usage is used for the created vertex and index buffer.  The attributes are not
+     * // interleaved by default.
+     * var mesh = new BoxGeometry();
+     * var va = context.createVertexArrayFromMesh({
+     *     mesh             : mesh,
+     *     attributeIndices : GeometryFilters.createAttributeIndices(mesh),
+     * });
+     *
+     * ////////////////////////////////////////////////////////////////////////////////
+     *
+     * // Example 2. Creates a vertex array with interleaved attributes in a
+     * // single vertex buffer.  The vertex and index buffer have static draw usage.
+     * var va = context.createVertexArrayFromMesh({
+     *     mesh             : mesh,
+     *     attributeIndices : GeometryFilters.createAttributeIndices(mesh),
+     *     bufferUsage      : BufferUsage.STATIC_DRAW,
+     *     vertexLayout     : VertexLayout.INTERLEAVED
+     * });
+     *
+     * ////////////////////////////////////////////////////////////////////////////////
+     *
+     * // Example 3.  When the caller destroys the vertex array, it also destroys the
+     * // attached vertex buffer(s) and index buffer.
+     * va = va.destroy();
+     */
+    Context.prototype.createVertexArrayFromMesh = function(creationArguments) {
+        var ca = defaultValue(creationArguments, defaultValue.EMPTY_OBJECT);
+        var mesh = defaultValue(ca.mesh, defaultValue.EMPTY_OBJECT);
+
+        var bufferUsage = defaultValue(ca.bufferUsage, BufferUsage.DYNAMIC_DRAW);
+        var indexLists;
+
+        if (mesh.indexLists) {
+            indexLists = mesh.indexLists;
+            if (indexLists.length !== 1) {
+                throw new DeveloperError('The mesh must have zero or one index lists.  This mesh has ' + indexLists.length.toString() + ' index lists.');
+            }
+        }
+
+        var attributeIndices = defaultValue(ca.attributeIndices, defaultValue.EMPTY_OBJECT);
         var interleave = ca.vertexLayout && (ca.vertexLayout === VertexLayout.INTERLEAVED);
 
         var name;
@@ -2303,9 +2370,9 @@
 
         if (interleave) {
             // Use a single vertex buffer with interleaved vertices.
-            var interleavedAttributes = context._interleaveAttributes(attributes);
+            var interleavedAttributes = interleaveAttributes(attributes);
             if (interleavedAttributes) {
-                var vertexBuffer = context.createVertexBuffer(interleavedAttributes.buffer, bufferUsage);
+                var vertexBuffer = this.createVertexBuffer(interleavedAttributes.buffer, bufferUsage);
                 var offsetsInBytes = interleavedAttributes.offsetsInBytes;
                 var strideInBytes = interleavedAttributes.vertexSizeInBytes;
 
@@ -2343,7 +2410,7 @@
                     attribute = attributes[name];
                     vaAttributes.push({
                         index : attributeIndices[name],
-                        vertexBuffer : attribute.values ? context.createVertexBuffer(attribute.componentDatatype.createTypedArray(attribute.values), bufferUsage) : undefined,
+                        vertexBuffer : attribute.values ? this.createVertexBuffer(attribute.componentDatatype.createTypedArray(attribute.values), bufferUsage) : undefined,
                         value : attribute.value ? attribute.value : undefined,
                         componentDatatype : attribute.componentDatatype,
                         componentsPerAttribute : attribute.componentsPerAttribute,
@@ -2353,155 +2420,13 @@
             }
         }
 
-        return context.createVertexArray(vaAttributes);
-=======
->>>>>>> dc678e9b
-    }
-
-    /**
-     * Creates a vertex array from a mesh.  A mesh contains vertex attributes and optional index data
-     * in system memory, whereas a vertex array contains vertex buffers and an optional index buffer in WebGL
-     * memory for use with rendering.
-     * <br /><br />
-     * The <code>mesh</code> argument should use the standard layout like the mesh returned by {@link BoxGeometry}.
-     * <br /><br />
-     * <code>creationArguments</code> can have four properties:
-     * <ul>
-     *   <li><code>mesh</code>:  The source mesh containing data used to create the vertex array.</li>
-     *   <li><code>attributeIndices</code>:  An object that maps mesh attribute names to vertex shader attribute indices.</li>
-     *   <li><code>bufferUsage</code>:  The expected usage pattern of the vertex array's buffers.  On some WebGL implementations, this can significantly affect performance.  See {@link BufferUsage}.  Default: <code>BufferUsage.DYNAMIC_DRAW</code>.</li>
-     *   <li><code>vertexLayout</code>:  Determines if all attributes are interleaved in a single vertex buffer or if each attribute is stored in a separate vertex buffer.  Default: <code>VertexLayout.SEPARATE</code>.</li>
-     * </ul>
-     * <br />
-     * If <code>creationArguments</code> is not specified or the <code>mesh</code> contains no data, the returned vertex array is empty.
-     *
-     * @memberof Context
-     *
-     * @param {Object} [creationArguments=undefined] An object defining the mesh, attribute indices, buffer usage, and vertex layout used to create the vertex array.
-     *
-     * @exception {RuntimeError} Each attribute list must have the same number of vertices.
-     * @exception {DeveloperError} The mesh must have zero or one index lists.
-     * @exception {DeveloperError} Index n is used by more than one attribute.
-     *
-     * @see Context#createVertexArray
-     * @see Context#createVertexBuffer
-     * @see Context#createIndexBuffer
-     * @see GeometryFilters.createAttributeIndices
-     * @see ShaderProgram
-     *
-     * @example
-     * // Example 1. Creates a vertex array for rendering a box.  The default dynamic draw
-     * // usage is used for the created vertex and index buffer.  The attributes are not
-     * // interleaved by default.
-     * var mesh = new BoxGeometry();
-     * var va = context.createVertexArrayFromMesh({
-     *     mesh             : mesh,
-     *     attributeIndices : GeometryFilters.createAttributeIndices(mesh),
-     * });
-     *
-     * ////////////////////////////////////////////////////////////////////////////////
-     *
-     * // Example 2. Creates a vertex array with interleaved attributes in a
-     * // single vertex buffer.  The vertex and index buffer have static draw usage.
-     * var va = context.createVertexArrayFromMesh({
-     *     mesh             : mesh,
-     *     attributeIndices : GeometryFilters.createAttributeIndices(mesh),
-     *     bufferUsage      : BufferUsage.STATIC_DRAW,
-     *     vertexLayout     : VertexLayout.INTERLEAVED
-     * });
-     *
-     * ////////////////////////////////////////////////////////////////////////////////
-     *
-     * // Example 3.  When the caller destroys the vertex array, it also destroys the
-     * // attached vertex buffer(s) and index buffer.
-     * va = va.destroy();
-     */
-    Context.prototype.createVertexArrayFromMesh = function(creationArguments) {
-        var ca = defaultValue(creationArguments, defaultValue.EMPTY_OBJECT);
-        var mesh = defaultValue(ca.mesh, defaultValue.EMPTY_OBJECT);
-
-        var bufferUsage = defaultValue(ca.bufferUsage, BufferUsage.DYNAMIC_DRAW);
-        var indexLists;
-
-        if (mesh.indexLists) {
-            indexLists = mesh.indexLists;
-            if (indexLists.length !== 1) {
-                throw new DeveloperError('The mesh must have zero or one index lists.  This mesh has ' + indexLists.length.toString() + ' index lists.');
-            }
-        }
-
-        var attributeIndices = defaultValue(ca.attributeIndices, defaultValue.EMPTY_OBJECT);
-        var interleave = ca.vertexLayout && (ca.vertexLayout === VertexLayout.INTERLEAVED);
-
-        var name;
-        var attribute;
-        var vaAttributes = [];
-        var attributes = mesh.attributes;
-
-        if (interleave) {
-            // Use a single vertex buffer with interleaved vertices.
-            var interleavedAttributes = interleaveAttributes(attributes);
-            if (interleavedAttributes) {
-                var vertexBuffer = this.createVertexBuffer(interleavedAttributes.buffer, bufferUsage);
-                var offsetsInBytes = interleavedAttributes.offsetsInBytes;
-                var strideInBytes = interleavedAttributes.vertexSizeInBytes;
-
-                for (name in attributes) {
-                    if (attributes.hasOwnProperty(name)) {
-                        attribute = attributes[name];
-
-                        if (attribute.values) {
-                            // Common case: per-vertex attributes
-                            vaAttributes.push({
-                                index : attributeIndices[name],
-                                vertexBuffer : vertexBuffer,
-                                componentDatatype : attribute.componentDatatype,
-                                componentsPerAttribute : attribute.componentsPerAttribute,
-                                normalize : attribute.normalize,
-                                offsetInBytes : offsetsInBytes[name],
-                                strideInBytes : strideInBytes
-                            });
-                        } else {
-                            // Constant attribute for all vertices
-                            vaAttributes.push({
-                                index : attributeIndices[name],
-                                value : attribute.value,
-                                componentDatatype : attribute.componentDatatype,
-                                normalize : attribute.normalize
-                            });
-                        }
-                    }
-                }
-            }
-        } else {
-            // One vertex buffer per attribute.
-            for (name in attributes) {
-                if (attributes.hasOwnProperty(name)) {
-                    attribute = attributes[name];
-                    vaAttributes.push({
-                        index : attributeIndices[name],
-                        vertexBuffer : attribute.values ? this.createVertexBuffer(attribute.componentDatatype.toTypedArray(attribute.values), bufferUsage) : undefined,
-                        value : attribute.value ? attribute.value : undefined,
-                        componentDatatype : attribute.componentDatatype,
-                        componentsPerAttribute : attribute.componentsPerAttribute,
-                        normalize : attribute.normalize
-                    });
-                }
-            }
-        }
-
-<<<<<<< HEAD
-        if (indexLists) {
-            if ((Geometry.computeNumberOfVertices(mesh) > 64 * 1024) && this.getElementIndexUint()) {
-                va.setIndexBuffer(this.createIndexBuffer(new Uint32Array(indexLists[0].values), bufferUsage, IndexDatatype.UNSIGNED_INT));
-            } else{
-                va.setIndexBuffer(this.createIndexBuffer(new Uint16Array(indexLists[0].values), bufferUsage, IndexDatatype.UNSIGNED_SHORT));
-            }
-=======
         var indexBuffer;
         if (typeof indexLists !== 'undefined') {
-            indexBuffer = this.createIndexBuffer(new Uint16Array(indexLists[0].values), bufferUsage, IndexDatatype.UNSIGNED_SHORT);
->>>>>>> dc678e9b
+            if ((Geometry.computeNumberOfVertices(mesh) > 64 * 1024) && this.getElementIndexUint()) {
+                indexBuffer = this.createIndexBuffer(new Uint32Array(indexLists[0].values), bufferUsage, IndexDatatype.UNSIGNED_INT);
+            } else{
+                indexBuffer = this.createIndexBuffer(new Uint16Array(indexLists[0].values), bufferUsage, IndexDatatype.UNSIGNED_SHORT);
+            }
         }
 
         return this.createVertexArray(vaAttributes, indexBuffer);
