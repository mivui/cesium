--- conflicted
+++ resolved
@@ -363,11 +363,8 @@
   KHR_mesh_quantization: true,
   KHR_texture_basisu: true,
   KHR_texture_transform: true,
-<<<<<<< HEAD
   EXT_primitive_voxels: true,
-=======
   WEB3D_quantized_attributes: true,
->>>>>>> fb8158eb
 };
 
 /**
