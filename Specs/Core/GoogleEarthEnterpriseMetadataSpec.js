import { decodeGoogleEarthEnterpriseData } from "../../Source/Cesium.js";
import { defaultValue } from "../../Source/Cesium.js";
import { GoogleEarthEnterpriseMetadata } from "../../Source/Cesium.js";
import { GoogleEarthEnterpriseTileInformation } from "../../Source/Cesium.js";
import { Math as CesiumMath } from "../../Source/Cesium.js";
import { Request } from "../../Source/Cesium.js";
import { Resource } from "../../Source/Cesium.js";
<<<<<<< HEAD
=======
import { RuntimeError } from "../../Source/Cesium.js";
>>>>>>> 862d73ad

describe("Core/GoogleEarthEnterpriseMetadata", function () {
  it("tileXYToQuadKey", function () {
    expect(GoogleEarthEnterpriseMetadata.tileXYToQuadKey(1, 0, 0)).toEqual("2");
    expect(GoogleEarthEnterpriseMetadata.tileXYToQuadKey(1, 2, 1)).toEqual(
      "02"
    );
    expect(GoogleEarthEnterpriseMetadata.tileXYToQuadKey(3, 5, 2)).toEqual(
      "021"
    );
    expect(GoogleEarthEnterpriseMetadata.tileXYToQuadKey(4, 7, 2)).toEqual(
      "100"
    );
  });

  it("quadKeyToTileXY", function () {
    expect(GoogleEarthEnterpriseMetadata.quadKeyToTileXY("2")).toEqual({
      x: 1,
      y: 0,
      level: 0,
    });
    expect(GoogleEarthEnterpriseMetadata.quadKeyToTileXY("02")).toEqual({
      x: 1,
      y: 2,
      level: 1,
    });
    expect(GoogleEarthEnterpriseMetadata.quadKeyToTileXY("021")).toEqual({
      x: 3,
      y: 5,
      level: 2,
    });
    expect(GoogleEarthEnterpriseMetadata.quadKeyToTileXY("100")).toEqual({
      x: 4,
      y: 7,
      level: 2,
    });
  });

  it("decode", function () {
    CesiumMath.setRandomNumberSeed(123123);
    const key = new Uint8Array(1025);
    const data = new Uint8Array(1025);
    for (let i = 0; i < 1025; ++i) {
      key[i] = Math.floor(CesiumMath.nextRandomNumber() * 256);
      data[i] = Math.floor(CesiumMath.nextRandomNumber() * 256);
    }

    const keyBuffer = key.buffer.slice(0, 1024); // Key length should be divisible by 4
    const dataBuffer = data.buffer.slice();
    const a = new Uint8Array(dataBuffer);
    decodeGoogleEarthEnterpriseData(keyBuffer, dataBuffer);
    expect(a).not.toEqual(data);

    // For the algorithm encode/decode are the same
    decodeGoogleEarthEnterpriseData(keyBuffer, dataBuffer);

    expect(a).toEqual(data);
  });

  it("decode requires key", function () {
    const data = new Uint8Array(3);

    expect(function () {
      decodeGoogleEarthEnterpriseData(undefined, data.buffer);
    }).toThrowDeveloperError();
  });

  it("decode requires data", function () {
    const key = new Uint8Array(4);

    expect(function () {
      decodeGoogleEarthEnterpriseData(key.buffer);
    }).toThrowDeveloperError();
  });

  it("decode throws if key length isn't greater than 0 and a multiple 4", function () {
    let key;
    const data = new Uint8Array(3);

    key = new Uint8Array(0);
    expect(function () {
      decodeGoogleEarthEnterpriseData(key.buffer, data.buffer);
    }).toThrowError(RuntimeError);

    key = new Uint8Array(1);
    expect(function () {
      decodeGoogleEarthEnterpriseData(key.buffer, data.buffer);
    }).toThrowError(RuntimeError);

    key = new Uint8Array(2);
    expect(function () {
      decodeGoogleEarthEnterpriseData(key.buffer, data.buffer);
    }).toThrowError(RuntimeError);

    key = new Uint8Array(3);
    expect(function () {
      decodeGoogleEarthEnterpriseData(key.buffer, data.buffer);
    }).toThrowError(RuntimeError);
  });

  it("populateSubtree", function () {
    const quad = "0123";
    let index = 0;
    spyOn(
      GoogleEarthEnterpriseMetadata.prototype,
      "getQuadTreePacket"
    ).and.callFake(function (quadKey, version, request) {
      quadKey = defaultValue(quadKey, "") + index.toString();
      this._tileInfo[quadKey] = new GoogleEarthEnterpriseTileInformation(
        0xff,
        1,
        1,
        1
      );
      index = (index + 1) % 4;

      return Promise.resolve();
    });

    const metadata = new GoogleEarthEnterpriseMetadata({
      url: "http://test.server",
    });
    const request = new Request({
      throttle: true,
    });
    return metadata.readyPromise
      .then(function () {
        const tileXY = GoogleEarthEnterpriseMetadata.quadKeyToTileXY(quad);
        return metadata.populateSubtree(
          tileXY.x,
          tileXY.y,
          tileXY.level,
          request
        );
      })
      .then(function () {
        expect(
          GoogleEarthEnterpriseMetadata.prototype.getQuadTreePacket.calls.count()
        ).toEqual(4);
        expect(
          GoogleEarthEnterpriseMetadata.prototype.getQuadTreePacket
        ).toHaveBeenCalledWith("", 1);
        expect(
          GoogleEarthEnterpriseMetadata.prototype.getQuadTreePacket
        ).toHaveBeenCalledWith("0", 1, request);
        expect(
          GoogleEarthEnterpriseMetadata.prototype.getQuadTreePacket
        ).toHaveBeenCalledWith("01", 1, request);
        expect(
          GoogleEarthEnterpriseMetadata.prototype.getQuadTreePacket
        ).toHaveBeenCalledWith("012", 1, request);

        const tileInfo = metadata._tileInfo;
        expect(tileInfo["0"]).toBeDefined();
        expect(tileInfo["01"]).toBeDefined();
        expect(tileInfo["012"]).toBeDefined();
        expect(tileInfo["0123"]).toBeDefined();
      });
  });

  it("resolves readyPromise", function () {
    const baseurl = "http://fake.fake.invalid/";

    let req = 0;
    spyOn(Resource._Implementations, "loadWithXhr").and.callFake(function (
      url,
      responseType,
      method,
      data,
      headers,
      deferred,
      overrideMimeType
    ) {
      expect(responseType).toEqual("arraybuffer");
      if (req === 0) {
        expect(url).toEqual(`${baseurl}dbRoot.v5?output=proto`);
        deferred.reject(); // Reject dbRoot request and use defaults
      } else {
        expect(url).toEqual(`${baseurl}flatfile?q2-0-q.1`);
        Resource._DefaultImplementations.loadWithXhr(
          "Data/GoogleEarthEnterprise/gee.metadata",
          responseType,
          method,
          data,
          headers,
          deferred
        );
      }
      ++req;
    });

    const provider = new GoogleEarthEnterpriseMetadata({
      url: baseurl,
    });

    return provider.readyPromise.then(function (result) {
      expect(result).toBe(true);

      expect(provider.imageryPresent).toBe(true);
      expect(provider.protoImagery).toBeUndefined();
      expect(provider.terrainPresent).toBe(true);
      expect(provider.negativeAltitudeThreshold).toBe(CesiumMath.EPSILON12);
      expect(provider.negativeAltitudeExponentBias).toBe(32);
      expect(provider.providers).toEqual({});

      const tileInfo = provider._tileInfo["0"];
      expect(tileInfo).toBeDefined();
      expect(tileInfo._bits).toEqual(0x40);
      expect(tileInfo.cnodeVersion).toEqual(2);
      expect(tileInfo.imageryVersion).toEqual(1);
      expect(tileInfo.terrainVersion).toEqual(1);
      expect(tileInfo.ancestorHasTerrain).toEqual(false);
      expect(tileInfo.terrainState).toBeUndefined();
    });
  });

  it("resolves readyPromise with Resource", function () {
    const baseurl = "http://fake.fake.invalid/";
    const resource = new Resource({
      url: baseurl,
    });

    let req = 0;
    spyOn(Resource._Implementations, "loadWithXhr").and.callFake(function (
      url,
      responseType,
      method,
      data,
      headers,
      deferred,
      overrideMimeType
    ) {
      expect(responseType).toEqual("arraybuffer");
      if (req === 0) {
        expect(url).toEqual(`${baseurl}dbRoot.v5?output=proto`);
        deferred.reject(); // Reject dbRoot request and use defaults
      } else {
        expect(url).toEqual(`${baseurl}flatfile?q2-0-q.1`);
        Resource._DefaultImplementations.loadWithXhr(
          "Data/GoogleEarthEnterprise/gee.metadata",
          responseType,
          method,
          data,
          headers,
          deferred
        );
      }
      ++req;
    });

    const provider = new GoogleEarthEnterpriseMetadata(resource);

    return provider.readyPromise.then(function (result) {
      expect(result).toBe(true);

      expect(provider.imageryPresent).toBe(true);
      expect(provider.protoImagery).toBeUndefined();
      expect(provider.terrainPresent).toBe(true);
      expect(provider.negativeAltitudeThreshold).toBe(CesiumMath.EPSILON12);
      expect(provider.negativeAltitudeExponentBias).toBe(32);
      expect(provider.providers).toEqual({});

      const tileInfo = provider._tileInfo["0"];
      expect(tileInfo).toBeDefined();
      expect(tileInfo._bits).toEqual(0x40);
      expect(tileInfo.cnodeVersion).toEqual(2);
      expect(tileInfo.imageryVersion).toEqual(1);
      expect(tileInfo.terrainVersion).toEqual(1);
      expect(tileInfo.ancestorHasTerrain).toEqual(false);
      expect(tileInfo.terrainState).toBeUndefined();
    });
  });

  it("rejects readyPromise on error", function () {
    const url = "host.invalid/";
    const provider = new GoogleEarthEnterpriseMetadata({
      url: url,
    });

    return provider.readyPromise
      .then(function () {
        fail("should not resolve");
      })
      .catch(function (e) {
        expect(e.message).toContain(url);
      });
  });
});<|MERGE_RESOLUTION|>--- conflicted
+++ resolved
@@ -5,10 +5,7 @@
 import { Math as CesiumMath } from "../../Source/Cesium.js";
 import { Request } from "../../Source/Cesium.js";
 import { Resource } from "../../Source/Cesium.js";
-<<<<<<< HEAD
-=======
 import { RuntimeError } from "../../Source/Cesium.js";
->>>>>>> 862d73ad
 
 describe("Core/GoogleEarthEnterpriseMetadata", function () {
   it("tileXYToQuadKey", function () {
