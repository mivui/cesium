--- conflicted
+++ resolved
@@ -47,7 +47,6 @@
     padding: 0;
     width: 169px;
     height: 112px;
-<<<<<<< HEAD
 }
 
 .cw-fullscreenContainer  {
@@ -58,8 +57,6 @@
     width: 29px;
     height: 29px;
     overflow: hidden;
-=======
->>>>>>> c771db12
 }
 
 .cw-cesiumLogo {
@@ -126,7 +123,6 @@
     background-position: center;
     background-repeat: no-repeat;
     background-image: url(../Images/ajax-loader.gif);
-}
 
 @media only screen and (min-width: 600px) and (max-width: 900px) {
     .cw-animationContainer {
