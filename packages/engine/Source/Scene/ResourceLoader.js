import Check from "../Core/Check.js";
import defined from "../Core/defined.js";
import destroyObject from "../Core/destroyObject.js";
import DeveloperError from "../Core/DeveloperError.js";
import RuntimeError from "../Core/RuntimeError.js";

/**
 * A cache resource.
 * <p>
 * This type describes an interface and is not intended to be instantiated directly.
 * </p>
 *
 * @alias ResourceLoader
 * @constructor
 *
 * @see ResourceCache
 *
 * @private
 */
function ResourceLoader() {}

Object.defineProperties(ResourceLoader.prototype, {
  /**
<<<<<<< HEAD
=======
   * A promise that resolves to the resource when the resource is ready, or undefined if the resource hasn't started loading.
   *
   * @memberof ResourceLoader.prototype
   *
   * @type {Promise<ResourceLoader>|undefined}
   * @readonly
   * @private
   */
  promise: {
    // eslint-disable-next-line getter-return
    get: function () {
      DeveloperError.throwInstantiationError();
    },
  },
  /**
>>>>>>> 06fecc27
   * The cache key of the resource.
   *
   * @memberof ResourceLoader.prototype
   *
   * @type {string}
   * @readonly
   * @private
   */
  cacheKey: {
    // eslint-disable-next-line getter-return
    get: function () {
      DeveloperError.throwInstantiationError();
    },
  },
});

/**
 * Loads the resource.
 * @returns {Promise<ResourceLoader>} A promise which resolves to the loader when the resource loading is completed.
 * @private
 */
ResourceLoader.prototype.load = function () {
  DeveloperError.throwInstantiationError();
};

/**
 * Unloads the resource.
 * @private
 */
ResourceLoader.prototype.unload = function () {};

/**
 * Processes the resource until it becomes ready.
 *
 * @param {FrameState} frameState The frame state.
 * @returns {boolean} true once all resourced are ready.
 * @private
 */
ResourceLoader.prototype.process = function (frameState) {
  return false;
};

/**
 * Constructs a {@link RuntimeError} from an errorMessage and an error.
 *
 * @param {string} errorMessage The error message.
 * @param {Error} [error] The error.
 *
 * @returns {RuntimeError} The runtime error.
 * @private
 */
ResourceLoader.prototype.getError = function (errorMessage, error) {
  //>>includeStart('debug', pragmas.debug);
  Check.typeOf.string("errorMessage", errorMessage);
  //>>includeEnd('debug');

  if (defined(error) && defined(error.message)) {
    errorMessage += `\n${error.message}`;
  }

  const runtimeError = new RuntimeError(errorMessage);
  if (defined(error)) {
    runtimeError.stack = `Original stack:\n${error.stack}\nHandler stack:\n${runtimeError.stack}`;
  }

  return runtimeError;
};

/**
 * Returns true if this object was destroyed; otherwise, false.
 * <br /><br />
 * If this object was destroyed, it should not be used; calling any function other than
 * <code>isDestroyed</code> will result in a {@link DeveloperError} exception.
 *
 * @returns {boolean} <code>true</code> if this object was destroyed; otherwise, <code>false</code>.
 *
 * @see ResourceLoader#destroy
 * @private
 */
ResourceLoader.prototype.isDestroyed = function () {
  return false;
};

/**
 * Destroys the loaded resource.
 * <br /><br />
 * Once an object is destroyed, it should not be used; calling any function other than
 * <code>isDestroyed</code> will result in a {@link DeveloperError} exception.  Therefore,
 * assign the return value (<code>undefined</code>) to the object as done in the example.
 *
 * @exception {DeveloperError} This object was destroyed, i.e., destroy() was called.
 *
 * @example
 * resourceLoader = resourceLoader && resourceLoader.destroy();
 *
 * @see ResourceLoader#isDestroyed
 * @private
 */
ResourceLoader.prototype.destroy = function () {
  this.unload();
  return destroyObject(this);
};

export default ResourceLoader;<|MERGE_RESOLUTION|>--- conflicted
+++ resolved
@@ -21,24 +21,6 @@
 
 Object.defineProperties(ResourceLoader.prototype, {
   /**
-<<<<<<< HEAD
-=======
-   * A promise that resolves to the resource when the resource is ready, or undefined if the resource hasn't started loading.
-   *
-   * @memberof ResourceLoader.prototype
-   *
-   * @type {Promise<ResourceLoader>|undefined}
-   * @readonly
-   * @private
-   */
-  promise: {
-    // eslint-disable-next-line getter-return
-    get: function () {
-      DeveloperError.throwInstantiationError();
-    },
-  },
-  /**
->>>>>>> 06fecc27
    * The cache key of the resource.
    *
    * @memberof ResourceLoader.prototype
