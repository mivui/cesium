--- conflicted
+++ resolved
@@ -1,18 +1,10 @@
 /*global define*/
 define([
-<<<<<<< HEAD
     './DeveloperError',
     './defaultValue'
     ], function(
         DeveloperError,
         defaultValue) {
-=======
-        './defaultValue',
-        './DeveloperError'
-    ], function(
-        defaultValue,
-        DeveloperError) {
->>>>>>> 5838fd1a
     "use strict";
 
     /**
