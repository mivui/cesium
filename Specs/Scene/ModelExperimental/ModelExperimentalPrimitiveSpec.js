--- conflicted
+++ resolved
@@ -2,13 +2,9 @@
   AlphaPipelineStage,
   CustomShader,
   CustomShaderMode,
-<<<<<<< HEAD
-  CustomShaderStage,
   FeatureIdPipelineStage,
-=======
   CustomShaderPipelineStage,
   DequantizationPipelineStage,
->>>>>>> 1dfe2bd3
   GeometryPipelineStage,
   LightingPipelineStage,
   MaterialPipelineStage,
