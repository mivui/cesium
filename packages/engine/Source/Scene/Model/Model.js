import BoundingSphere from "../../Core/BoundingSphere.js";
import Cartesian3 from "../../Core/Cartesian3.js";
import Cartographic from "../../Core/Cartographic.js";
import Check from "../../Core/Check.js";
import Credit from "../../Core/Credit.js";
import Color from "../../Core/Color.js";
import defined from "../../Core/defined.js";
import defaultValue from "../../Core/defaultValue.js";
import DeveloperError from "../../Core/DeveloperError.js";
import destroyObject from "../../Core/destroyObject.js";
import DistanceDisplayCondition from "../../Core/DistanceDisplayCondition.js";
import Ellipsoid from "../../Core/Ellipsoid.js";
import Event from "../../Core/Event.js";
import Matrix3 from "../../Core/Matrix3.js";
import Matrix4 from "../../Core/Matrix4.js";
import Resource from "../../Core/Resource.js";
import RuntimeError from "../../Core/RuntimeError.js";
import Pass from "../../Renderer/Pass.js";
import ClippingPlaneCollection from "../ClippingPlaneCollection.js";
import ClippingPolygonCollection from "../ClippingPolygonCollection.js";
import ColorBlendMode from "../ColorBlendMode.js";
import GltfLoader from "../GltfLoader.js";
import HeightReference, {
  isHeightReferenceRelative,
} from "../HeightReference.js";
import ImageBasedLighting from "../ImageBasedLighting.js";
import PointCloudShading from "../PointCloudShading.js";
import SceneMode from "../SceneMode.js";
import SceneTransforms from "../SceneTransforms.js";
import ShadowMode from "../ShadowMode.js";
import SplitDirection from "../SplitDirection.js";
import B3dmLoader from "./B3dmLoader.js";
import GeoJsonLoader from "./GeoJsonLoader.js";
import I3dmLoader from "./I3dmLoader.js";
import ModelAnimationCollection from "./ModelAnimationCollection.js";
import ModelFeatureTable from "./ModelFeatureTable.js";
import ModelSceneGraph from "./ModelSceneGraph.js";
import ModelStatistics from "./ModelStatistics.js";
import ModelType from "./ModelType.js";
import ModelUtility from "./ModelUtility.js";
import oneTimeWarning from "../../Core/oneTimeWarning.js";
import PntsLoader from "./PntsLoader.js";
import StyleCommandsNeeded from "./StyleCommandsNeeded.js";
import pickModel from "./pickModel.js";

/**
 * <div class="notice">
 * 要构造 Model，请调用 {@link Model.fromGltfAsync}. 不要直接调用构造函数。
 * </div>
 * 基于 glTF 的 3D 模型，glTF 是 WebGL、OpenGL ES 和 OpenGL 的运行时资产格式。
 * <p>
 * Cesium 通过以下扩展支持 glTF ：
 * <ul>
 *  <li>
 *  {@link https://github.com/KhronosGroup/glTF/tree/master/extensions/2.0/Vendor/AGI_articulations/README.md|AGI_articulations}
 *  </li>
 *  <li>
 *  {@link https://github.com/KhronosGroup/glTF/tree/main/extensions/2.0/Vendor/CESIUM_primitive_outline|CESIUM_primitive_outline}
 *  </li>
 *  <li>
 *  {@link https://github.com/KhronosGroup/glTF/blob/master/extensions/1.0/Vendor/CESIUM_RTC/README.md|CESIUM_RTC}
 *  </li>
 *  <li>
 *  {@link https://github.com/CesiumGS/glTF/tree/3d-tiles-next/extensions/2.0/Vendor/EXT_instance_features|EXT_instance_features}
 *  </li>
 *  <li>
 *  {@link https://github.com/CesiumGS/glTF/tree/3d-tiles-next/extensions/2.0/Vendor/EXT_mesh_features|EXT_mesh_features}
 *  </li>
 *  <li>
 *  {@link https://github.com/KhronosGroup/glTF/tree/main/extensions/2.0/Vendor/EXT_mesh_gpu_instancing|EXT_mesh_gpu_instancing}
 *  </li>
 *  <li>
 *  {@link https://github.com/KhronosGroup/glTF/tree/main/extensions/2.0/Vendor/EXT_meshopt_compression|EXT_meshopt_compression}
 *  </li>
 *  <li>
 *  {@link https://github.com/CesiumGS/glTF/tree/3d-tiles-next/extensions/2.0/Vendor/EXT_structural_metadata|EXT_structural_metadata}
 *  </li>
 *  <li>
 *  {@link https://github.com/KhronosGroup/glTF/tree/main/extensions/2.0/Vendor/EXT_texture_webp|EXT_texture_webp}
 *  </li>
 *  <li>
 *  {@link https://github.com/KhronosGroup/glTF/blob/master/extensions/2.0/Khronos/KHR_draco_mesh_compression/README.md|KHR_draco_mesh_compression}
 *  </li>
 *  <li>
 *  {@link https://github.com/KhronosGroup/glTF/blob/main/extensions/2.0/Archived/KHR_techniques_webgl/README.md|KHR_techniques_webgl}
 *  </li>
 *  <li>
 *  {@link https://github.com/KhronosGroup/glTF/blob/main/extensions/1.0/Khronos/KHR_materials_common/README.md|KHR_materials_common}
 *  </li>
 *  <li>
 *  {@link https://github.com/KhronosGroup/glTF/tree/main/extensions/2.0/Archived/KHR_materials_pbrSpecularGlossiness|KHR_materials_pbrSpecularGlossiness}
 *  </li>
 *  <li>
 *  {@link https://github.com/KhronosGroup/glTF/tree/master/extensions/2.0/Khronos/KHR_materials_unlit/README.md|KHR_materials_unlit}
 *  </li>
 *  <li>
 *  {@link https://github.com/KhronosGroup/glTF/tree/main/extensions/2.0/Khronos/KHR_mesh_quantization|KHR_mesh_quantization}
 *  </li>
 *  <li>
 *  {@link https://github.com/KhronosGroup/glTF/blob/master/extensions/2.0/Khronos/KHR_texture_basisu|KHR_texture_basisu}
 *  </li>
 *  <li>
 *  {@link https://github.com/KhronosGroup/glTF/blob/master/extensions/2.0/Khronos/KHR_texture_transform/README.md|KHR_texture_transform}
 *  </li>
 *  <li>
 *  {@link https://github.com/KhronosGroup/glTF/blob/main/extensions/1.0/Vendor/WEB3D_quantized_attributes/README.md|WEB3D_quantized_attributes}
 *  </li>
 *  <li>
 *  {@link https://nsgreg.nga.mil/csmwg.jsp|NGA_gpm_local (experimental)}
 *  </li>
 * </ul>
 * </p>
 * <p>
 * 注意：对于使用 KHR_texture_basisu 扩展的压缩纹理的模型，我们建议在两个维度上都具有 2 次纹理的幂
 * 以获得最大的兼容性。这是因为某些采样器需要 2 个纹理 （{@link https://developer.mozilla.org/en-US/docs/Web/API/WebGL_API/Tutorial/Using_textures_in_WebGL|在 WebGL 中使用纹理}）
 * 和 KHR_texture_basisu 需要 4 个维度的倍数 （{@link https://github.com/KhronosGroup/glTF/blob/master/extensions/2.0/Khronos/KHR_texture_basisu/README.md#additional-requirements|KHR_texture_basisu其他要求}）。
 * </p>
 *
 * @alias Model
 * @internalConstructor
 *
 * @privateParam {ResourceLoader} options.loader The loader used to load resources for this model.
 * @privateParam {ModelType} options.type Type of this model, to distinguish individual glTF files from 3D Tiles internally.
 * @privateParam {object} options 对象，具有以下属性:
 * @privateParam {Resource} options.resource 3D 模型的资源。
 * @privateParam {boolean} [options.show=true] 是否渲染模型。
 * @privateParam {Matrix4} [options.modelMatrix=Matrix4.IDENTITY] 将模型从模型转换为世界坐标的 4x4 变换矩阵。
 * @privateParam {number} [options.scale=1.0] 应用于此模型的统一比例。
 * @privateParam {boolean} [options.enableVerticalExaggeration=true] 如果<code>为 true</code>，则当 {@link Scene.verticalExaggeration} 设置为非 <code>1.0</code> 的值时，模型将沿椭球法线放大。
 * @privateParam {number} [options.minimumPixelSize=0.0] 不考虑缩放的模型的近似最小像素大小。
 * @privateParam {number} [options.maximumScale] 模型的最大缩放大小。minimumPixelSize 的上限。
 * @privateParam {object} [options.id] 使用 {@link Scene#pick} 选取模型时要返回的用户定义对象。
 * @privateParam {boolean} [options.allowPicking=true] 如果<code>为 true</code>，则每个基元都可以使用 {@link Scene#pick} 进行选取。
 * @privateParam {boolean} [options.clampAnimations=true] 确定模型的动画是否应在未指定关键帧的帧上保持姿势。
 * @privateParam {ShadowMode} [options.shadows=ShadowMode.ENABLED] 确定模型是投射还是接收来自光源的阴影。
 * @privateParam {boolean} [options.debugShowBoundingVolume=false] 仅用于调试。为模型中的每个绘制命令绘制边界球体。
 * @privateParam {boolean} [options.enableDebugWireframe=false] 仅用于调试。必须将其设置为 true，才能使 debugWireframe 在 WebGL1 中工作。在模型加载后无法设置此项。
 * @privateParam {boolean} [options.debugWireframe=false] 仅用于调试。在线框中绘制模型。仅当 enableDebugWireframe 设置为 true 时，才适用于 WebGL1。
 * @privateParam {boolean} [options.cull=true] 是否使用视锥体/水平面剔除来剔除模型。如果模型是 3D 瓦片图块集的一部分，则此属性将始终为 false，因为使用的是 3D 瓦片剔除系统。
 * @privateParam {boolean} [options.opaquePass=Pass.OPAQUE] 在 {@link DrawCommand} 中用于模型的不透明部分的通道。
 * @privateParam {CustomShader} [options.customShader] 自定义着色器。这会将用户定义的 GLSL 代码添加到顶点和片段着色器中。使用带有 {@link Cesium3DTileStyle} 的自定义着色器可能会导致未定义的行为。
 * @privateParam {Cesium3DTileContent} [options.content] 此模型所属的瓦片内容。如果 model 未作为图块集的一部分加载，则此属性将未定义。
 * @privateParam {HeightReference} [options.heightReference=HeightReference.NONE] 确定如何相对于地形绘制模型。
 * @privateParam {Scene} [options.scene] 对于使用 height 引用属性的模型，必须传入。
 * @privateParam {DistanceDisplayCondition} [options.distanceDisplayCondition] 指定此模型将在距相机多远处显示的条件。
 * @privateParam {Color} [options.color] 与模型的渲染颜色混合的颜色。
 * @privateParam {ColorBlendMode} [options.colorBlendMode=ColorBlendMode.HIGHLIGHT] 定义颜色如何与模型混合。
 * @privateParam {number} [options.colorBlendAmount=0.5] 当 <code>colorBlendMode</code> 为 <code>MIX</code> 时，用于确定颜色强度的值。值为 0.0 时，将产生模型的渲染颜色，而值为 1.0 时，将产生纯色，介于两者之间的任何值都会导致两者混合。
 * @privateParam {Color} [options.silhouetteColor=Color.RED] 剪影颜色。如果启用了轮廓的模型超过 256 个，则重叠模型很可能会产生轻微的伪影。
 * @privateParam {number} [options.silhouetteSize=0.0] 轮廓的大小（以像素为单位）。
 * @privateParam {boolean} [options.enableShowOutline=true] 是否为使用 {@link https://github.com/KhronosGroup/glTF/tree/master/extensions/2.0/Vendor/CESIUM_primitive_outline|CESIUM_primitive_outline} 扩展。可以将其设置为 false，以避免在加载时对几何体进行额外处理。如果为 false，则忽略 showOutlines 和 outlineColor 选项。
 * @privateParam {boolean} [options.showOutline=true] 是否显示使用 {@link https://github.com/KhronosGroup/glTF/tree/master/extensions/2.0/Vendor/CESIUM_primitive_outline|CESIUM_primitive_outline} 扩展。如果为 true，则显示轮廓。如果为 false，则不显示轮廓。
 * @privateParam {Color} [options.outlineColor=Color.BLACK] 渲染轮廓时使用的颜色。
 * @privateParam {ClippingPlaneCollection} [options.clippingPlanes] 用于选择性地禁用模型渲染的 {@link ClippingPlaneCollection}。
 * @privateParam {ClippingPolygonCollection} [options.clippingPolygons] 用于选择性地禁用模型渲染的 {@link ClippingPolygonCollection}。
 * @privateParam {Cartesian3} [options.lightColor] 对模型进行着色时的光色。<code>如果未定义</code>，则使用场景的 light 颜色。
 * @privateParam {ImageBasedLighting} [options.imageBasedLighting] 用于管理此模型上基于图像的照明的属性。
 * @privateParam {boolean} [options.backFaceCulling=true] 是否剔除背面的几何体。如果为 true，则背面剔除由材质的 doubleSided 属性确定;如果为 false，则禁用背面剔除。如果模型的颜色是半透明的，则不会剔除背面。
 * @privateParam {Credit|string} [options.credit] 数据源的积分，显示在画布上。
 * @privateParam {boolean} [options.showCreditsOnScreen=false] 是否在屏幕上显示此模型的演职员表。
 * @privateParam {SplitDirection} [options.splitDirection=SplitDirection.NONE] 要应用于此模型的 {@link SplitDirection} 拆分。
 * @privateParam {boolean} [options.projectTo2D=false] 是否在 2D 中准确投影模型的位置。如果这是真的，模型将精确投影到 2D，但它会使用更多的内存来执行此操作。如果为 false，则模型将使用更少的内存，并且仍将以 2D/CV 模式渲染，但其位置可能不准确。这将禁用 minimumPixelSize 并防止将来对模型矩阵进行修改。在模型加载后也无法设置此项。
 * @privateParam {boolean} [options.enablePick=false] 当不使用 WebGL 2 或更高版本时，是否允许使用 <code>pick</code> 进行 CPU 选择。如果使用 WebGL 2 或更高版本，则此选项将被忽略。如果使用 WebGL 1 并且这是真的，<code>则 pick</code> 操作将正常工作，但它会使用更多内存来执行此操作。如果使用 WebGL 1 运行并且为 false，则模型将使用更少的内存，但 <code>pick</code> 将始终返回 <code>undefined</code>。在模型加载后无法设置此项。
 * @privateParam {string|number} [options.featureIdLabel=“featureId_0”] 用于选取和样式的特征 ID 集的标签。对于 EXT_mesh_features，这是特征 ID 的 label 属性，如果未指定，则为 “featureId_N”（其中 N 是 featureIds 数组中的索引）。EXT_feature_metadata没有标注字段，因此此类要素 ID 集始终标记为“featureId_N”，其中 N 是所有要素 ID 列表中的索引，其中要素 ID 属性列在要素 ID 纹理之前。如果 featureIdLabel 是整数 N，则会自动转换为字符串 featureId_N。如果每个基元和每个实例的特征 ID 都存在，则实例特征 ID 优先。
 * @privateParam {string|number} [options.instanceFeatureIdLabel=“instanceFeatureId_0”] 用于选取和样式的实例特征 ID 集的标签。如果 instanceFeatureIdLabel 设置为整数 N，则会自动转换为字符串 instanceFeatureId_N。如果每个基元和每个实例的特征 ID 都存在，则实例特征 ID 优先。
 * @privateParam {object} [options.pointCloudShading] 用于构建 {@link PointCloudShading} 对象的选项，以根据几何误差和照明控制点衰减。
 * @privateParam {ClassificationType} [options.classificationType] 确定此模型是否对地形、3D 瓦片或两者进行分类。在模型加载后无法设置此项。
 *
 *
 * @see Model.fromGltfAsync
 *
 * @demo {@link https://sandcastle.cesium.com/index.html?src=3D%20Models.html|Cesium Sandcastle Models Demo}
 */
function Model(options) {
  options = defaultValue(options, defaultValue.EMPTY_OBJECT);
  //>>includeStart('debug', pragmas.debug);
  Check.typeOf.object("options.loader", options.loader);
  Check.typeOf.object("options.resource", options.resource);
  //>>includeEnd('debug');

  /**
   * 用于加载此模型的资源的加载器。
   *
   * @type {ResourceLoader}
   * @private
   */
  this._loader = options.loader;
  this._resource = options.resource;

  /**
   * 此模型的类型，用于区分单个 glTF 文件和 3D 瓦片
   *内部。
   *
   * @type {ModelType}
   * @readonly
   *
   * @private
   */
  this.type = defaultValue(options.type, ModelType.GLTF);

  /**
   * 将模型从模型转换为世界坐标的 4x4 转换矩阵。
   * 当这是单位矩阵时，模型以世界坐标（即地球的笛卡尔 WGS84 坐标）绘制。
   * 可以通过提供不同的转换矩阵来使用本地参考帧，就像返回的矩阵一样
   * 由 {@link Transforms.eastNorthUpToFixedFrame} 提供。
   *
   * @type {Matrix4}

   * @default {@link Matrix4.IDENTITY}
   *
   * @example
   * const origin = Cesium.Cartesian3.fromDegrees(-95.0, 40.0, 200000.0);
   * m.modelMatrix = Cesium.Transforms.eastNorthUpToFixedFrame(origin);
   */
  this.modelMatrix = Matrix4.clone(
    defaultValue(options.modelMatrix, Matrix4.IDENTITY),
  );
  this._modelMatrix = Matrix4.clone(this.modelMatrix);
  this._scale = defaultValue(options.scale, 1.0);

  this._minimumPixelSize = defaultValue(options.minimumPixelSize, 0.0);

  this._maximumScale = options.maximumScale;

  /**
   * 被 maximum scale 参数限制后的 scale 值。
   * 用于调整边界球体，无需重复计算。
   *
   * @type {number}
   * @private
   */
  this._clampedScale = defined(this._maximumScale)
    ? Math.min(this._scale, this._maximumScale)
    : this._scale;

  this._computedScale = this._clampedScale;

  /**
   * ModelSceneGraph 是否应调用 updateModelMatrix。
   * 如果模型矩阵、比例、最小像素大小或最大比例中的任何一个是脏的，则为 true。
   *
   * @type {number}
   * @private
   */
  this._updateModelMatrix = false;

  /**
   * 如果已定义，则此矩阵用于转换其他属性，例如
   * 裁剪平面和基于图像的照明，而不是 modelMatrix。这是
   * 这样，当模型是 TileSet 的一部分时，这些属性就会被转换
   * 相对于公共引用（例如根）。
   *
   * @type {Matrix4}
   * @private
   */
  this.referenceMatrix = undefined;
  this._iblReferenceFrameMatrix = Matrix3.clone(Matrix3.IDENTITY); // Derived from reference matrix and the current view matrix

  this._resourcesLoaded = false;
  this._drawCommandsBuilt = false;

  this._ready = false;
  this._customShader = options.customShader;
  this._content = options.content;

  this._texturesLoaded = false;
  this._defaultTexture = undefined;

  this._activeAnimations = new ModelAnimationCollection(this);
  this._clampAnimations = defaultValue(options.clampAnimations, true);

  // This flag is true when the Cesium API, not a glTF animation, changes
  // the transform of a node in the model.
  this._userAnimationDirty = false;

  this._id = options.id;
  this._idDirty = false;

  this._color = Color.clone(options.color);
  this._colorBlendMode = defaultValue(
    options.colorBlendMode,
    ColorBlendMode.HIGHLIGHT,
  );
  this._colorBlendAmount = defaultValue(options.colorBlendAmount, 0.5);

  const silhouetteColor = defaultValue(options.silhouetteColor, Color.RED);
  this._silhouetteColor = Color.clone(silhouetteColor);
  this._silhouetteSize = defaultValue(options.silhouetteSize, 0.0);
  this._silhouetteDirty = false;

  // If silhouettes are used for the model, this will be set to the number
  // of the stencil buffer used for rendering the silhouette. This is set
  // by ModelSilhouettePipelineStage, not by Model itself.
  this._silhouetteId = undefined;

  this._cull = defaultValue(options.cull, true);
  this._opaquePass = defaultValue(options.opaquePass, Pass.OPAQUE);
  this._allowPicking = defaultValue(options.allowPicking, true);
  this._show = defaultValue(options.show, true);

  this._style = undefined;
  this._styleDirty = false;
  this._styleCommandsNeeded = undefined;

  let featureIdLabel = defaultValue(options.featureIdLabel, "featureId_0");
  if (typeof featureIdLabel === "number") {
    featureIdLabel = `featureId_${featureIdLabel}`;
  }
  this._featureIdLabel = featureIdLabel;

  let instanceFeatureIdLabel = defaultValue(
    options.instanceFeatureIdLabel,
    "instanceFeatureId_0",
  );
  if (typeof instanceFeatureIdLabel === "number") {
    instanceFeatureIdLabel = `instanceFeatureId_${instanceFeatureIdLabel}`;
  }
  this._instanceFeatureIdLabel = instanceFeatureIdLabel;

  this._featureTables = [];
  this._featureTableId = undefined;
  this._featureTableIdDirty = true;

  // Keeps track of resources that need to be destroyed when the draw commands are reset.
  this._pipelineResources = [];

  // Keeps track of resources that need to be destroyed when the Model is destroyed.
  this._modelResources = [];

  // Keeps track of the pick IDs for this model. These are stored and destroyed in the
  // pipeline resources array; the purpose of this array is to separate them from other
  // resources and update their ID objects when necessary.
  this._pickIds = [];

  // The model's bounding sphere and its initial radius are computed
  // in ModelSceneGraph.
  this._boundingSphere = new BoundingSphere();
  this._initialRadius = undefined;

  this._heightReference = defaultValue(
    options.heightReference,
    HeightReference.NONE,
  );
  this._heightDirty = this._heightReference !== HeightReference.NONE;
  this._removeUpdateHeightCallback = undefined;

  this._enableVerticalExaggeration = defaultValue(
    options.enableVerticalExaggeration,
    true,
  );
  this._hasVerticalExaggeration = false;

  this._clampedModelMatrix = undefined; // For use with height reference

  const scene = options.scene;
  if (defined(scene) && defined(scene.terrainProviderChanged)) {
    this._terrainProviderChangedCallback =
      scene.terrainProviderChanged.addEventListener(() => {
        this._heightDirty = true;
      });
  }
  this._scene = scene;

  this._distanceDisplayCondition = options.distanceDisplayCondition;

  const pointCloudShading = new PointCloudShading(options.pointCloudShading);
  this._pointCloudShading = pointCloudShading;
  this._attenuation = pointCloudShading.attenuation;
  this._pointCloudBackFaceCulling = pointCloudShading.backFaceCulling;

  // If the given clipping planes don't have an owner, make this model its owner.
  // Otherwise, the clipping planes are passed down from a tileset.
  const clippingPlanes = options.clippingPlanes;
  if (defined(clippingPlanes) && clippingPlanes.owner === undefined) {
    ClippingPlaneCollection.setOwner(clippingPlanes, this, "_clippingPlanes");
  } else {
    this._clippingPlanes = clippingPlanes;
  }
  this._clippingPlanesState = 0; // If this value changes, the shaders need to be regenerated.
  this._clippingPlanesMatrix = Matrix4.clone(Matrix4.IDENTITY); // Derived from reference matrix and the current view matrix

  // If the given clipping polygons don't have an owner, make this model its owner.
  // Otherwise, the clipping polygons are passed down from a tileset.
  const clippingPolygons = options.clippingPolygons;
  if (defined(clippingPolygons) && clippingPolygons.owner === undefined) {
    ClippingPolygonCollection.setOwner(
      clippingPolygons,
      this,
      "_clippingPolygons",
    );
  } else {
    this._clippingPolygons = clippingPolygons;
  }
  this._clippingPolygonsState = 0; // If this value changes, the shaders need to be regenerated.

  this._lightColor = Cartesian3.clone(options.lightColor);

  this._imageBasedLighting = defined(options.imageBasedLighting)
    ? options.imageBasedLighting
    : new ImageBasedLighting();
  this._shouldDestroyImageBasedLighting = !defined(options.imageBasedLighting);

  this._backFaceCulling = defaultValue(options.backFaceCulling, true);
  this._backFaceCullingDirty = false;

  this._shadows = defaultValue(options.shadows, ShadowMode.ENABLED);
  this._shadowsDirty = false;

  this._debugShowBoundingVolumeDirty = false;
  this._debugShowBoundingVolume = defaultValue(
    options.debugShowBoundingVolume,
    false,
  );

  this._enableDebugWireframe = defaultValue(
    options.enableDebugWireframe,
    false,
  );
  this._enableShowOutline = defaultValue(options.enableShowOutline, true);
  this._debugWireframe = defaultValue(options.debugWireframe, false);

  // Warning for improper setup of debug wireframe
  if (
    this._debugWireframe === true &&
    this._enableDebugWireframe === false &&
    this.type === ModelType.GLTF
  ) {
    oneTimeWarning(
      "model-debug-wireframe-ignored",
      "enableDebugWireframe must be set to true in Model.fromGltf, otherwise debugWireframe will be ignored.",
    );
  }

  // Credit specified by the user.
  let credit = options.credit;
  if (typeof credit === "string") {
    credit = new Credit(credit);
  }

  this._credits = [];
  this._credit = credit;

  // Credits to be added from the Resource (if it is an IonResource)
  this._resourceCredits = [];

  // Credits parsed from the glTF by GltfLoader.
  this._gltfCredits = [];

  this._showCreditsOnScreen = defaultValue(options.showCreditsOnScreen, false);
  this._showCreditsOnScreenDirty = true;

  this._splitDirection = defaultValue(
    options.splitDirection,
    SplitDirection.NONE,
  );

  this._enableShowOutline = defaultValue(options.enableShowOutline, true);

  /**
   * 是否显示使用
   * {@link https://github.com/KhronosGroup/glTF/tree/master/extensions/2.0/Vendor/CESIUM_primitive_outline|CESIUM_primitive_outline} 扩展。
   * 如果为 true，则显示轮廓。如果为 false，则不显示轮廓。
   *
   * @type {boolean}
   *
   * @default true
   */
  this.showOutline = defaultValue(options.showOutline, true);

  /**
   * 渲染轮廓时使用的颜色。
   *
   * @type {Color}
   *
   * @default Color.BLACK
   */
  this.outlineColor = defaultValue(options.outlineColor, Color.BLACK);

  this._classificationType = options.classificationType;

  this._statistics = new ModelStatistics();

  this._sceneMode = undefined;
  this._projectTo2D = defaultValue(options.projectTo2D, false);
  this._enablePick = defaultValue(options.enablePick, false);

  this._fogRenderable = undefined;

  this._skipLevelOfDetail = false;
  this._ignoreCommands = defaultValue(options.ignoreCommands, false);

  this._errorEvent = new Event();
  this._readyEvent = new Event();
  this._texturesReadyEvent = new Event();

  this._sceneGraph = undefined;
  this._nodesByName = {}; // Stores the nodes by their names in the glTF.

  /**
   * 用于拾取包裹模型的基元。
   *
   * @private
   */
  this.pickObject = options.pickObject;
}

function handleError(model, error) {
  if (model._errorEvent.numberOfListeners > 0) {
    model._errorEvent.raiseEvent(error);
    return;
  }

  console.log(error);
}

function createModelFeatureTables(model, structuralMetadata) {
  const featureTables = model._featureTables;

  const propertyTables = structuralMetadata.propertyTables;
  const length = propertyTables.length;
  for (let i = 0; i < length; i++) {
    const propertyTable = propertyTables[i];
    const modelFeatureTable = new ModelFeatureTable({
      model: model,
      propertyTable: propertyTable,
    });

    featureTables.push(modelFeatureTable);
  }

  return featureTables;
}

function selectFeatureTableId(components, model) {
  const featureIdLabel = model._featureIdLabel;
  const instanceFeatureIdLabel = model._instanceFeatureIdLabel;

  let i, j;
  let featureIdAttribute;

  let node;
  // Scan the nodes till we find one with instances, get the feature table ID
  // if the feature ID attribute of the user-selected index is present.
  for (i = 0; i < components.nodes.length; i++) {
    node = components.nodes[i];
    if (defined(node.instances)) {
      featureIdAttribute = ModelUtility.getFeatureIdsByLabel(
        node.instances.featureIds,
        instanceFeatureIdLabel,
      );
      if (
        defined(featureIdAttribute) &&
        defined(featureIdAttribute.propertyTableId)
      ) {
        return featureIdAttribute.propertyTableId;
      }
    }
  }

  // Scan the primitives till we find one with textures or attributes, get the feature table ID
  // if the feature ID attribute/texture of the user-selected index is present.
  for (i = 0; i < components.nodes.length; i++) {
    node = components.nodes[i];
    for (j = 0; j < node.primitives.length; j++) {
      const primitive = node.primitives[j];
      const featureIds = ModelUtility.getFeatureIdsByLabel(
        primitive.featureIds,
        featureIdLabel,
      );

      if (defined(featureIds)) {
        return featureIds.propertyTableId;
      }
    }
  }

  // If there's only one feature table, then select it by default. This is
  // to ensure backwards compatibility with the older handling of b3dm models.
  if (model._featureTables.length === 1) {
    return 0;
  }
}

/**
 * 返回 Alpha 状态是否在 invisible、
 * 半透明或不透明。
 *
 *  @private
 */
function isColorAlphaDirty(currentColor, previousColor) {
  if (!defined(currentColor) && !defined(previousColor)) {
    return false;
  }

  if (defined(currentColor) !== defined(previousColor)) {
    return true;
  }

  const currentAlpha = currentColor.alpha;
  const previousAlpha = previousColor.alpha;
  return (
    Math.floor(currentAlpha) !== Math.floor(previousAlpha) ||
    Math.ceil(currentAlpha) !== Math.ceil(previousAlpha)
  );
}

Object.defineProperties(Model.prototype, {
  /**
   * 如果<code>为 true</code>，则此模型已准备好渲染，即外部二进制文件 image、
   * 下载了着色器文件并创建了 WebGL 资源。
   *
   * @memberof Model.prototype
   *
   * @type {boolean}
   * @readonly
   *
   * @default false
   */
  ready: {
    get: function () {
      return this._ready;
    },
  },

  /**
   * 获取模型遇到异步渲染错误时引发的事件。 通过订阅
   * 时，您将收到错误通知，并可能从中恢复。 事件侦听器
   * 的实例将传递 {@link ModelError} 的实例。
   * @memberof Model.prototype
   * @type {Event}
   * @readonly
   */
  errorEvent: {
    get: function () {
      return this._errorEvent;
    },
  },

  /**
   * 获取在模型加载并准备好渲染时引发的事件，即当外部资源
   * 已下载，并且 WebGL 资源已创建。事件侦听器
   * 的实例将传递 {@link Model} 的实例。
   *
   * <p>
   * 如果 {@link Model.incrementallyLoadTextures} 为 true，则在所有纹理加载并准备好渲染之前，将引发此事件。订阅 {@link Model.texturesReadyEvent} 以在纹理准备就绪时收到通知。
   * </p>
   *
   * @memberof Model.prototype
   * @type {Event}
   * @readonly
   */
  readyEvent: {
    get: function () {
      return this._readyEvent;
    },
  },

  /**
   * 如果纹理与其他 glTF 资源分开加载，则返回 true。
   *
   * @memberof Model.prototype
   *
   * @type {boolean}
   * @readonly
   * @private
   */
  incrementallyLoadTextures: {
    get: function () {
      return defaultValue(this._loader.incrementallyLoadTextures, false);
    },
  },

  /**
   * 获取一个事件，如果 {@link Model.incrementallyLoadTextures} 为 true，则在加载模型纹理并准备好进行渲染时（即当外部资源
   * 已下载，并且 WebGL 资源已创建。事件侦听器
   * 的实例将传递 {@link Model} 的实例。
   *
   * @memberof Model.prototype
   * @type {Event}
   * @readonly
   */
  texturesReadyEvent: {
    get: function () {
      return this._texturesReadyEvent;
    },
  },

  /**
   * @private
   */
  loader: {
    get: function () {
      return this._loader;
    },
  },

  /**
   * 获取此模型的估计内存使用统计信息。
   *
   * @memberof Model.prototype
   *
   * @type {ModelStatistics}
   * @readonly
   *
   * @private
   */
  statistics: {
    get: function () {
      return this._statistics;
    },
  },

  /**
   * 当前播放的 glTF 动画。
   *
   * @memberof Model.prototype
   *
   * @type {ModelAnimationCollection}
   * @readonly
   */
  activeAnimations: {
    get: function () {
      return this._activeAnimations;
    },
  },

  /**
   * 确定模型的动画是否应在未指定关键帧的帧上保持姿势。
   *
   * @memberof Model.prototype
   * @type {boolean}
   *
   * @default true
   */
  clampAnimations: {
    get: function () {
      return this._clampAnimations;
    },
    set: function (value) {
      this._clampAnimations = value;
    },
  },

  /**
   * 是否使用视锥体/水平面剔除来剔除模型。如果模型是 3D Tiles 图块集的一部分，则此属性
   * 将始终为 false，因为使用的是 3D 瓦片剔除系统。
   *
   * @memberof Model.prototype
   *
   * @type {boolean}
   * @readonly
   *
   * @private
   */
  cull: {
    get: function () {
      return this._cull;
    },
  },

  /**
   * 在 {@link DrawCommand} 中用于模型的不透明部分的通道。
   *
   * @memberof Model.prototype
   *
   * @type {Pass}
   * @readonly
   *
   * @private
   */
  opaquePass: {
    get: function () {
      return this._opaquePass;
    },
  },

  /**
   * 用于控制点云衰减的点云着色设置
   * 和照明。对于 3D 瓦片，这是从
   * {@link Cesium3DTileset}.
   *
   * @memberof Model.prototype
   *
   * @type {PointCloudShading}
   */
  pointCloudShading: {
    get: function () {
      return this._pointCloudShading;
    },
    set: function (value) {
      //>>includeStart('debug', pragmas.debug);
      Check.defined("pointCloudShading", value);
      //>>includeEnd('debug');
      if (value !== this._pointCloudShading) {
        this.resetDrawCommands();
      }
      this._pointCloudShading = value;
    },
  },

  /**
   * 模型的自定义着色器（如果存在）。将自定义着色器与 {@link Cesium3DTileStyle} 一起使用
   * 可能会导致未定义的行为。
   *
   * @memberof Model.prototype
   *
   * @type {CustomShader}
   * @experimental 此功能使用的是 3D Tiles 规范的一部分，该规范不是最终版本，并且可能会在没有 Cesium 标准弃用策略的情况下进行更改。
   */
  customShader: {
    get: function () {
      return this._customShader;
    },
    set: function (value) {
      if (value !== this._customShader) {
        this.resetDrawCommands();
      }
      this._customShader = value;
    },
  },

  /**
   * 此模型的场景图。
   *
   * @memberof Model.prototype
   *
   * @type {ModelSceneGraph}
   * @private
   */
  sceneGraph: {
    get: function () {
      return this._sceneGraph;
    },
  },

  /**
   * 此模型所属的瓦片内容（如果它作为 {@link Cesium3DTileset} 的一部分加载）。
   *
   * @memberof Model.prototype
   *
   * @type {Cesium3DTileContent}
   * @readonly
   *
   * @private
   */
  content: {
    get: function () {
      return this._content;
    },
  },

  /**
   * 模型的高度参考，它决定了模型的绘制方式
   * 相对于地形。
   *
   * @memberof Model.prototype
   *
   * @type {HeightReference}
   * @default {HeightReference.NONE}
   *
   */
  heightReference: {
    get: function () {
      return this._heightReference;
    },
    set: function (value) {
      if (value !== this._heightReference) {
        this._heightDirty = true;
      }
      this._heightReference = value;
    },
  },

  /**
   * 获取或设置distance 显示条件，指定在什么距离处
   * 从相机将显示此模型。
   *
   * @memberof Model.prototype
   *
   * @type {DistanceDisplayCondition}
   *
   * @default undefined
   *
   */
  distanceDisplayCondition: {
    get: function () {
      return this._distanceDisplayCondition;
    },
    set: function (value) {
      //>>includeStart('debug', pragmas.debug);
      if (defined(value) && value.far <= value.near) {
        throw new DeveloperError("far must be greater than near");
      }
      //>>includeEnd('debug');
      this._distanceDisplayCondition = DistanceDisplayCondition.clone(
        value,
        this._distanceDisplayCondition,
      );
    },
  },

  /**
   * 来自 EXT_structural_metadata 扩展的结构元数据
   *
   * @memberof Model.prototype
   *
   * @type {StructuralMetadata}
   * @readonly
   *
   * @private
   */
  structuralMetadata: {
    get: function () {
      return this._sceneGraph.components.structuralMetadata;
    },
  },

  /**
   * 用于此模型中的选取和样式的特征表的 ID。
   *
   * @memberof Model.prototype
   *
   * @type {number}
   *
   * @private
   */
  featureTableId: {
    get: function () {
      return this._featureTableId;
    },
    set: function (value) {
      this._featureTableId = value;
    },
  },

  /**
   * 此型号的特性表。
   *
   * @memberof Model.prototype
   *
   * @type {Array}
   * @readonly
   *
   * @private
   */
  featureTables: {
    get: function () {
      return this._featureTables;
    },
    set: function (value) {
      this._featureTables = value;
    },
  },

  /**
   * 选取模型时返回的用户定义对象。
   *
   * @memberof Model.prototype
   *
   * @type {object}
   *
   * @default undefined
   *
   * @see Scene#pick
   */
  id: {
    get: function () {
      return this._id;
    },
    set: function (value) {
      if (value !== this._id) {
        this._idDirty = true;
      }

      this._id = value;
    },
  },

  /**
   * 如果<code>为 true</code>，则每个基元都可以使用 {@link Scene#pick} 进行拾取。 如果<code>为 false</code>，则保存 GPU 内存。
   *
   * @memberof Model.prototype
   *
   * @type {boolean}
   * @readonly
   *
   * @private
   */
  allowPicking: {
    get: function () {
      return this._allowPicking;
    },
  },

  /**
   * 要应用于模型中特征的样式。如果还应用了 {@link CustomShader}，则无法应用。
   *
   * @memberof Model.prototype
   *
   * @type {Cesium3DTileStyle}
   */
  style: {
    get: function () {
      return this._style;
    },
    set: function (value) {
      this._style = value;
      this._styleDirty = true;
    },
  },

  /**
   * 要与模型的渲染颜色混合的颜色。
   *
   * @memberof Model.prototype
   *
   * @type {Color}
   *
   * @default undefined
   */
  color: {
    get: function () {
      return this._color;
    },
    set: function (value) {
      if (isColorAlphaDirty(value, this._color)) {
        this.resetDrawCommands();
      }
      this._color = Color.clone(value, this._color);
    },
  },

  /**
   * 定义颜色如何与模型混合。
   *
   * @memberof Model.prototype
   *
   * @type {Cesium3DTileColorBlendMode|ColorBlendMode}
   *
   * @default ColorBlendMode.HIGHLIGHT
   */
  colorBlendMode: {
    get: function () {
      return this._colorBlendMode;
    },
    set: function (value) {
      this._colorBlendMode = value;
    },
  },

  /**
   * 用于确定 <code>colorBlendMode</code> 为 <code>MIX</code> 时颜色强度的值。值为 0.0 时，将产生模型的渲染颜色，而值为 1.0 时，将产生纯色，介于两者之间的任何值都会导致两者混合。
   *
   * @memberof Model.prototype
   *
   * @type {number}
   *
   * @default 0.5
   */
  colorBlendAmount: {
    get: function () {
      return this._colorBlendAmount;
    },
    set: function (value) {
      this._colorBlendAmount = value;
    },
  },

  /**
   * 轮廓颜色。
   *
   * @memberof Model.prototype
   *
   * @type {Color}
   *
   * @default Color.RED
   */
  silhouetteColor: {
    get: function () {
      return this._silhouetteColor;
    },
    set: function (value) {
      if (!Color.equals(value, this._silhouetteColor)) {
        const alphaDirty = isColorAlphaDirty(value, this._silhouetteColor);
        this._silhouetteDirty = this._silhouetteDirty || alphaDirty;
      }

      this._silhouetteColor = Color.clone(value, this._silhouetteColor);
    },
  },

  /**
   * 轮廓的大小（以像素为单位）。
   *
   * @memberof Model.prototype
   *
   * @type {number}
   *
   * @default 0.0
   */
  silhouetteSize: {
    get: function () {
      return this._silhouetteSize;
    },
    set: function (value) {
      if (value !== this._silhouetteSize) {
        const currentSize = this._silhouetteSize;
        const sizeDirty =
          (value > 0.0 && currentSize === 0.0) ||
          (value === 0.0 && currentSize > 0.0);
        this._silhouetteDirty = this._silhouetteDirty || sizeDirty;

        // Back-face culling needs to be updated in case the silhouette size
        // is greater than zero.
        this._backFaceCullingDirty = this._backFaceCullingDirty || sizeDirty;
      }

      this._silhouetteSize = value;
    },
  },

  /**
   * 获取模型在世界空间中的边界球体。这并未考虑到
   * glTF 动画、皮肤或变形目标。它也没有考虑
   * {@link Model#minimumPixelSize}.
   *
   * @memberof Model.prototype
   *
   * @type {BoundingSphere}
   * @readonly
   */
  boundingSphere: {
    get: function () {
      //>>includeStart('debug', pragmas.debug);
      if (!this._ready) {
        throw new DeveloperError(
          "The model is not loaded. Use Model.readyEvent or wait for Model.ready to be true.",
        );
      }
      //>>includeEnd('debug');

      const modelMatrix = defined(this._clampedModelMatrix)
        ? this._clampedModelMatrix
        : this.modelMatrix;
      updateBoundingSphere(this, modelMatrix);

      return this._boundingSphere;
    },
  },

  /**
   * 此属性仅用于调试;它不用于生产用途，也未进行优化。
   * <p>
   * 为模型中的每个绘制命令绘制边界球体。
   * </p>
   *
   * @memberof Model.prototype
   *
   * @type {boolean}
   *
   * @default false
   */
  debugShowBoundingVolume: {
    get: function () {
      return this._debugShowBoundingVolume;
    },
    set: function (value) {
      if (this._debugShowBoundingVolume !== value) {
        this._debugShowBoundingVolumeDirty = true;
      }
      this._debugShowBoundingVolume = value;
    },
  },

  /**
   * 此属性仅用于调试;它不用于生产用途，也未进行优化。
   * <p>
   * 以线框形式绘制模型。
   * </p>
   *
   * @memberof Model.prototype
   *
   * @type {boolean}
   *
   * @default false
   */
  debugWireframe: {
    get: function () {
      return this._debugWireframe;
    },
    set: function (value) {
      if (this._debugWireframe !== value) {
        this.resetDrawCommands();
      }
      this._debugWireframe = value;

      // Warning for improper setup of debug wireframe
      if (
        this._debugWireframe === true &&
        this._enableDebugWireframe === false &&
        this.type === ModelType.GLTF
      ) {
        oneTimeWarning(
          "model-debug-wireframe-ignored",
          "enableDebugWireframe must be set to true in Model.fromGltfAsync, otherwise debugWireframe will be ignored.",
        );
      }
    },
  },

  /**
   * 是否渲染模型。
   *
   * @memberof Model.prototype
   *
   * @type {boolean}
   *
   * @default true
   */
  show: {
    get: function () {
      return this._show;
    },
    set: function (value) {
      this._show = value;
    },
  },

  /**
   * 用于拾取和样式设置的特征 ID 的标签。
   * <p>
   * 对于EXT_mesh_features，这是要素 ID 的 label 属性，或者
   * “featureId_N”（其中 N 是 featureIds 数组中的索引），否则
   *指定。EXT_feature_metadata没有 label 字段，因此
   * 要素 ID 集始终标记为“featureId_N”，其中 N 是
   * 所有特征 ID 的列表，其中特征 ID 属性列在前面
   * 特征 ID 纹理。
   * </p>
   * <p>
   * 如果 featureIdLabel 设置为整数 N，则将其转换为
   * 字符串 “featureId_N” 自动。如果每个基元和
   * 存在每个实例的功能 ID，实例功能 ID 采用
   *优先权。
   * </p>
   *
   * @memberof Model.prototype
   *
   * @type {string}
   * @experimental 此功能使用的是 3D Tiles 规范的一部分，该规范不是最终版本，并且可能会在没有 Cesium 标准弃用策略的情况下进行更改。
   */
  featureIdLabel: {
    get: function () {
      return this._featureIdLabel;
    },
    set: function (value) {
      // indices get converted into featureId_N
      if (typeof value === "number") {
        value = `featureId_${value}`;
      }

      //>>includeStart('debug', pragmas.debug);
      Check.typeOf.string("value", value);
      //>>includeEnd('debug');

      if (value !== this._featureIdLabel) {
        this._featureTableIdDirty = true;
      }

      this._featureIdLabel = value;
    },
  },

  /**
   * 用于选取和设置样式的实例特征 ID 集的标签。
   * <p>
   * 如果 instanceFeatureIdLabel 设置为整数 N，则将其转换为
   * 字符串 “instanceFeatureId_N” 自动。
   * 如果每个基元和每个实例的特征 ID 都存在，则
   * 实例功能 ID 优先。
   * </p>
   *
   * @memberof Model.prototype
   *
   * @type {string}
   * @experimental 此功能使用的是 3D Tiles 规范的一部分，该规范不是最终版本，并且可能会在没有 Cesium 标准弃用策略的情况下进行更改。
   */
  instanceFeatureIdLabel: {
    get: function () {
      return this._instanceFeatureIdLabel;
    },
    set: function (value) {
      // indices get converted into instanceFeatureId_N
      if (typeof value === "number") {
        value = `instanceFeatureId_${value}`;
      }

      //>>includeStart('debug', pragmas.debug);
      Check.typeOf.string("value", value);
      //>>includeEnd('debug');

      if (value !== this._instanceFeatureIdLabel) {
        this._featureTableIdDirty = true;
      }

      this._instanceFeatureIdLabel = value;
    },
  },

  /**
   * 用于选择性地禁用模型渲染的 {@link ClippingPlaneCollection}。
   *
   * @memberof Model.prototype
   *
   * @type {ClippingPlaneCollection}
   */
  clippingPlanes: {
    get: function () {
      return this._clippingPlanes;
    },
    set: function (value) {
      if (value !== this._clippingPlanes) {
        // Handle destroying old clipping planes, new clipping planes ownership
        ClippingPlaneCollection.setOwner(value, this, "_clippingPlanes");
        this.resetDrawCommands();
      }
    },
  },

  /**
   * 用于选择性地禁用模型渲染的 {@link ClippingPolygonCollection}。
   *
   * @memberof Model.prototype
   *
   * @type {ClippingPolygonCollection}
   */
  clippingPolygons: {
    get: function () {
      return this._clippingPolygons;
    },
    set: function (value) {
      if (value !== this._clippingPolygons) {
        // Handle destroying old clipping polygons, new clipping polygons ownership
        ClippingPolygonCollection.setOwner(value, this, "_clippingPolygons");
        this.resetDrawCommands();
      }
    },
  },

  /**
   * 如果<code>为 true</code>，则当 {@link Scene.verticalExaggeration} 设置为非 <code>1.0</code> 的值时，模型将沿椭球法线放大。
   *
   * @memberof Model.prototype
   * @type {boolean}
   * @default true
   *
   * @example
   * // Exaggerate terrain by a factor of 2, but prevent model exaggeration
   * scene.verticalExaggeration = 2.0;
   * model.enableVerticalExaggeration = false;
   */
  enableVerticalExaggeration: {
    get: function () {
      return this._enableVerticalExaggeration;
    },
    set: function (value) {
      if (value !== this._enableVerticalExaggeration) {
        this.resetDrawCommands();
      }
      this._enableVerticalExaggeration = value;
    },
  },

  /**
   * 如果<code>为 true</code>，则模型沿椭球法线垂直放大。
   *
   * @memberof Model.prototype
   * @type {boolean}
   * @default true
   * @readonly
   * @private
   */
  hasVerticalExaggeration: {
    get: function () {
      return this._hasVerticalExaggeration;
    },
  },

  /**
   * 对模型进行着色时的浅色。<code>如果未定义</code>，则使用场景的 light 颜色。
   * <p>
   * 通过设置
   * <code>model.imageBasedLighting.imageBasedLightingFactor = 新笛卡尔2（0.0， 0.0）</code>
   * 将使模型更暗。在这里，增加光源的强度将使模型更亮。
   * </p>
   * @memberof Model.prototype
   *
   * @type {Cartesian3}
   *
   * @default undefined
   */
  lightColor: {
    get: function () {
      return this._lightColor;
    },
    set: function (value) {
      if (defined(value) !== defined(this._lightColor)) {
        this.resetDrawCommands();
      }

      this._lightColor = Cartesian3.clone(value, this._lightColor);
    },
  },

  /**
   * 此模型上用于管理基于图像的照明的属性。
   *
   * @memberof Model.prototype
   *
   * @type {ImageBasedLighting}
   */
  imageBasedLighting: {
    get: function () {
      return this._imageBasedLighting;
    },
    set: function (value) {
      //>>includeStart('debug', pragmas.debug);
      Check.typeOf.object("imageBasedLighting", this._imageBasedLighting);
      //>>includeEnd('debug');

      if (value !== this._imageBasedLighting) {
        if (
          this._shouldDestroyImageBasedLighting &&
          !this._imageBasedLighting.isDestroyed()
        ) {
          this._imageBasedLighting.destroy();
        }
        this._imageBasedLighting = value;
        this._shouldDestroyImageBasedLighting = false;
        this.resetDrawCommands();
      }
    },
  },

  /**
   * 是否剔除背面的几何体。如果为 true，则背面剔除为
   * 由材质的 doubleSided 属性确定;当 false 时，背面
   * 剔除已禁用。如果 {@link Model#color}
   * 是半透明的或 {@link Model#silhouetteSize} 大于 0.0。
   *
   * @memberof Model.prototype
   *
   * @type {boolean}
   *
   * @default true
   */
  backFaceCulling: {
    get: function () {
      return this._backFaceCulling;
    },
    set: function (value) {
      if (value !== this._backFaceCulling) {
        this._backFaceCullingDirty = true;
      }

      this._backFaceCulling = value;
    },
  },

  /**
   * 在 {@link Model#modelMatrix} 之前应用于此模型的统一比例。
   * 大于 <code>1.0</code> 的值会增加模型的大小;值
   * 少于 <code>1.0</code> 减少。
   *
   * @memberof Model.prototype
   *
   * @type {number}
   *
   * @default 1.0
   */
  scale: {
    get: function () {
      return this._scale;
    },
    set: function (value) {
      if (value !== this._scale) {
        this._updateModelMatrix = true;
      }
      this._scale = value;
    },
  },

  /**
   * 模型受模型比例影响后的真实比例，
   * 最小像素大小和最大缩放参数。
   *
   * @memberof Model.prototype
   *
   * @type {number}
   * @readonly
   *
   * @private
   */
  computedScale: {
    get: function () {
      return this._computedScale;
    },
  },

  /**
   * 无论缩放如何，模型的近似最小像素大小。
   * 这可用于确保模型在查看者
   * 缩小。 当 <code>0.0</code> 时，不强制使用最小大小。
   *
   * @memberof Model.prototype
   *
   * @type {number}
   *
   * @default 0.0
   */
  minimumPixelSize: {
    get: function () {
      return this._minimumPixelSize;
    },
    set: function (value) {
      if (value !== this._minimumPixelSize) {
        this._updateModelMatrix = true;
      }
      this._minimumPixelSize = value;
    },
  },

  /**
   * 模型的最大缩放大小。这可以用来给出
   * {@link Model#minimumPixelSize} 的上限，确保模型
   * 从来都不是一个不合理的比例。
   *
   * @memberof Model.prototype
   *
   * @type {number}
   */
  maximumScale: {
    get: function () {
      return this._maximumScale;
    },
    set: function (value) {
      if (value !== this._maximumScale) {
        this._updateModelMatrix = true;
      }
      this._maximumScale = value;
    },
  },

  /**
   * 确定模型是投射还是接收来自光源的阴影。

   * @memberof Model.prototype
   *
   * @type {ShadowMode}
   *
   * @default ShadowMode.ENABLED
   */
  shadows: {
    get: function () {
      return this._shadows;
    },
    set: function (value) {
      if (value !== this._shadows) {
        this._shadowsDirty = true;
      }

      this._shadows = value;
    },
  },

  /**
   * 获取将为模型显示的积分。
   *
   * @memberof Model.prototype
   *
   * @type {Credit}
   * @readonly
   */
  credit: {
    get: function () {
      return this._credit;
    },
  },

  /**
   * 获取或设置是否显示模型的积分
   * 在屏幕上。
   *
   * @memberof Model.prototype
   *
   * @type {boolean}
   *
   * @default false
   */
  showCreditsOnScreen: {
    get: function () {
      return this._showCreditsOnScreen;
    },
    set: function (value) {
      if (this._showCreditsOnScreen !== value) {
        this._showCreditsOnScreenDirty = true;
      }

      this._showCreditsOnScreen = value;
    },
  },

  /**
   * 要应用于此模型的 {@link SplitDirection}。
   *
   * @memberof Model.prototype
   *
   * @type {SplitDirection}
   *
   * @default {@link SplitDirection.NONE}
   */
  splitDirection: {
    get: function () {
      return this._splitDirection;
    },
    set: function (value) {
      if (this._splitDirection !== value) {
        this.resetDrawCommands();
      }
      this._splitDirection = value;
    },
  },

  /**
   * 获取模型的分类类型。这决定了 terrain、
   * 3D 瓦片或两者将按此模型分类。
   * <p>
   * 此外，还有一些要求/限制：
   * <ul>
   * <li>glTF 不能包含变形目标、皮肤或动画。</li>
   * <li>glTF 不能包含 <code>EXT_mesh_gpu_instancing</code> 扩展。</li>
   * <li>只有带有 TRIANGLES 的网格才能用于对其他资产进行分类。</li>
   * <li>网格必须防水。</li>
   * <li>POSITION 属性是必需的。</li>
   * <li>如果要素 ID 和索引缓冲区都存在，则具有相同要素 ID 的所有索引必须占据索引缓冲区的连续部分。</li>
   * <li>如果存在要素 ID 而没有索引缓冲区，则具有相同要素 ID 的所有位置必须占据位置缓冲区的连续部分。</li>
   * </ul>
   * </p>
   * <p>
   * 接受分类的 3D 瓦片或地形必须是不透明的。
   * </p>
   *
   * @memberof Model.prototype
   *
   * @type {ClassificationType}
   * @default undefined
   *
   * @experimental 此功能使用的是 3D Tiles 规范的一部分，该规范不是最终版本，并且可能会在没有 Cesium 标准弃用策略的情况下进行更改。
   * @readonly
   */
  classificationType: {
    get: function () {
      return this._classificationType;
    },
  },

  /**
   * 对选取 ID 的引用。这仅在内部使用，例如
   * {@link PostProcessStage} 中的每个特征后处理。
   *
   * @memberof Model.prototype
   *
   * @type {PickId[]}
   * @readonly
   *
   * @private
   */
  pickIds: {
    get: function () {
      return this._pickIds;
    },
  },

  /**
   * 当前应用于的样式的 {@link StyleCommandsNeeded}
   * 模型中的特征。它由 {@link ModelDrawCommand} 在内部使用
   * 确定要在更新中提交哪些命令时。
   *
   * @memberof Model.prototype
   *
   * @type {StyleCommandsNeeded}
   * @readonly
   *
   * @private
   */
  styleCommandsNeeded: {
    get: function () {
      return this._styleCommandsNeeded;
    },
  },
});

/**
 * 返回 glTF 中具有给定<code>名称</code>的节点。这用于
 * 修改用户定义的动画的节点变换。
 *
 * @param {string} name glTF 中节点的名称。
 * @returns {ModelNode} 节点，如果不存在具有<code>该名称</code>的节点，则<code>为 undefined</code>。
 *
 * @exception {DeveloperError} 模型未加载。 使用 Model.readyEvent 或等待 Model.ready 为 true。
 *
 * @example
 * // Apply non-uniform scale to node "Hand"
 * const node = model.getNode("Hand");
 * node.matrix = Cesium.Matrix4.fromScale(new Cesium.Cartesian3(5.0, 1.0, 1.0), node.matrix);
 */
Model.prototype.getNode = function (name) {
  //>>includeStart('debug', pragmas.debug);
  if (!this._ready) {
    throw new DeveloperError(
      "The model is not loaded. Use Model.readyEvent or wait for Model.ready to be true.",
    );
  }
  Check.typeOf.string("name", name);
  //>>includeEnd('debug');

  return this._nodesByName[name];
};

/**
 * 设置清晰度阶段的当前值。 设置一个或
 * 多个 stage 值，调用 Model.applyArticulations() 以
 * 导致重新计算节点矩阵。
 *
 * @param {string} articulationStageKey 关节的名称、空格和舞台的名称。
 * @param {number} value 此发音阶段的数值。
 *
 * @exception {DeveloperError} The model is not loaded. Use Model.readyEvent or wait for Model.ready to be true.
 *
 * @see Model#applyArticulations
 *
 * @example
 * // Sets the value of the stage named "MoveX" belonging to the articulation named "SampleArticulation"
 * model.setArticulationStage("SampleArticulation MoveX", 50.0);
 */
Model.prototype.setArticulationStage = function (articulationStageKey, value) {
  //>>includeStart('debug', pragmas.debug);
  Check.typeOf.number("value", value);
  if (!this._ready) {
    throw new DeveloperError(
      "The model is not loaded. Use Model.readyEvent or wait for Model.ready to be true.",
    );
  }
  //>>includeEnd('debug');

  this._sceneGraph.setArticulationStage(articulationStageKey, value);
};

/**
 * 将任何修改后的接球阶段应用于每个节点的矩阵，该节点
 * 参加任何发音。请注意，这将覆盖任何节点
 * 参与节点上的转换。
 *
 * @exception {DeveloperError} The model is not loaded. Use Model.readyEvent or wait for Model.ready to be true.
 */
Model.prototype.applyArticulations = function () {
  //>>includeStart('debug', pragmas.debug);
  if (!this._ready) {
    throw new DeveloperError(
      "The model is not loaded. Use Model.readyEvent or wait for Model.ready to be true.",
    );
  }
  //>>includeEnd('debug');

  this._sceneGraph.applyArticulations();
};

/**
<<<<<<< HEAD
 * 将模型的 {@link Model#style} 标记为 dirty，这将强制执行所有特征
 * 在下一帧中重新评估样式，模型可见。
=======
 * Returns the object that was created for the given extension.
 *
 * The given name may be the name of a glTF extension, like `"EXT_example_extension"`.
 * If the specified extension was present in the root of the underlying glTF asset,
 * and a loder for the specified extension has processed the extension data, then
 * this will return the model representation of the extension.
 *
 * @param {string} extensionName The name of the extension
 * @returns {object|undefined} The object, or `undefined`
 * @exception {DeveloperError} The model is not loaded. Use Model.readyEvent or wait for Model.ready to be true.
 *
 * @experimental This feature is not final and is subject to change without Cesium's standard deprecation policy.
 */
Model.prototype.getExtension = function (extensionName) {
  //>>includeStart('debug', pragmas.debug);
  Check.typeOf.string("extensionName", extensionName);
  if (!this._ready) {
    throw new DeveloperError(
      "The model is not loaded. Use Model.readyEvent or wait for Model.ready to be true.",
    );
  }
  //>>includeEnd('debug');
  const components = this._loader.components;
  return components.extensions[extensionName];
};

/**
 * Marks the model's {@link Model#style} as dirty, which forces all features
 * to re-evaluate the style in the next frame the model is visible.
>>>>>>> baaabaa4
 */
Model.prototype.makeStyleDirty = function () {
  this._styleDirty = true;
};

/**
 * 重置此模型的绘制命令。
 *
 * @private
 */
Model.prototype.resetDrawCommands = function () {
  this._drawCommandsBuilt = false;
};

const scratchIBLReferenceFrameMatrix4 = new Matrix4();
const scratchIBLReferenceFrameMatrix3 = new Matrix3();
const scratchClippingPlanesMatrix = new Matrix4();

/**
 * 当 {@link Viewer} 或 {@link CesiumWidget} 将场景渲染到
 * 获取渲染此基元所需的绘制命令。
 * <p>
 * 请勿直接调用此函数。 这记录下来只是为了
 * 列出渲染场景时可能传播的异常：
 * </p>
 *
 * @exception {RuntimeError} Failed to load external reference.
 */
Model.prototype.update = function (frameState) {
  let finishedProcessing = false;
  try {
    // Keep processing the model every frame until the main resources
    // (buffer views) and textures (which may be loaded asynchronously)
    // are processed.
    finishedProcessing = processLoader(this, frameState);
  } catch (error) {
    if (
      !this._loader.incrementallyLoadTextures &&
      error.name === "TextureError"
    ) {
      handleError(this, error);
    } else {
      const runtimeError = ModelUtility.getError(
        "model",
        this._resource,
        error,
      );
      handleError(this, runtimeError);
    }
  }

  // A custom shader may have to load texture uniforms.
  updateCustomShader(this, frameState);

  // The image-based lighting may have to load texture uniforms
  // for specular maps.
  updateImageBasedLighting(this, frameState);

  if (!this._resourcesLoaded && finishedProcessing) {
    this._resourcesLoaded = true;

    const components = this._loader.components;
    if (!defined(components)) {
      if (this._loader.isUnloaded()) {
        return;
      }

      const error = ModelUtility.getError(
        "model",
        this._resource,
        new RuntimeError("Failed to load model."),
      );
      handleError(error);
      this._rejectLoad = this._rejectLoad && this._rejectLoad(error);
    }

    const structuralMetadata = components.structuralMetadata;
    if (
      defined(structuralMetadata) &&
      structuralMetadata.propertyTableCount > 0
    ) {
      createModelFeatureTables(this, structuralMetadata);
    }

    const sceneGraph = new ModelSceneGraph({
      model: this,
      modelComponents: components,
    });

    this._sceneGraph = sceneGraph;
    this._gltfCredits = sceneGraph.components.asset.credits;
  }

  // Short-circuit if the model resources aren't ready or the scene
  // is currently morphing.
  if (!this._resourcesLoaded || frameState.mode === SceneMode.MORPHING) {
    return;
  }

  updateFeatureTableId(this);
  updateStyle(this);
  updateFeatureTables(this, frameState);
  updatePointCloudShading(this);
  updateSilhouette(this, frameState);
  updateSkipLevelOfDetail(this, frameState);
  updateClippingPlanes(this, frameState);
  updateClippingPolygons(this, frameState);
  updateSceneMode(this, frameState);
  updateFog(this, frameState);
  updateVerticalExaggeration(this, frameState);

  this._defaultTexture = frameState.context.defaultTexture;

  buildDrawCommands(this, frameState);
  updateModelMatrix(this, frameState);

  // Many features (e.g. image-based lighting, clipping planes) depend on the model
  // matrix being updated for the current height reference, so update it first.
  updateClamping(this);

  updateBoundingSphereAndScale(this, frameState);
  updateReferenceMatrices(this, frameState);

  // This check occurs after the bounding sphere has been updated so that
  // zooming to the bounding sphere can account for any modifications
  // from the clamp-to-ground setting.
  if (!this._ready) {
    // Set the model as ready after the first frame render since the user might set up events subscribed to
    // the post render event, and the model may not be ready for those past the first frame.
    frameState.afterRender.push(() => {
      this._ready = true;
      this._readyEvent.raiseEvent(this);
    });

    // Don't render until the next frame after the ready event has been raised.
    return;
  }

  if (
    this._loader.incrementallyLoadTextures &&
    !this._texturesLoaded &&
    this._loader.texturesLoaded
  ) {
    // Re-run the pipeline so texture memory statistics are re-computed
    this.resetDrawCommands();

    this._texturesLoaded = true;
    this._texturesReadyEvent.raiseEvent(this);
  }

  updatePickIds(this);

  // Update the scene graph and draw commands for any changes in model's properties
  // (e.g. model matrix, back-face culling)
  updateSceneGraph(this, frameState);
  updateShowCreditsOnScreen(this);
  submitDrawCommands(this, frameState);
};

function processLoader(model, frameState) {
  if (
    !model._resourcesLoaded ||
    (model._loader.incrementallyLoadTextures && !model._texturesLoaded)
  ) {
    // Ensures frames continue to render in requestRender mode while resources are processing
    frameState.afterRender.push(() => true);
    return model._loader.process(frameState);
  }

  return true;
}

function updateCustomShader(model, frameState) {
  if (defined(model._customShader)) {
    model._customShader.update(frameState);
  }
}

function updateImageBasedLighting(model, frameState) {
  model._imageBasedLighting.update(frameState);
  if (model._imageBasedLighting.shouldRegenerateShaders) {
    model.resetDrawCommands();
  }
}

function updateFeatureTableId(model) {
  if (!model._featureTableIdDirty) {
    return;
  }
  model._featureTableIdDirty = false;

  const components = model._sceneGraph.components;
  const structuralMetadata = components.structuralMetadata;

  if (
    defined(structuralMetadata) &&
    structuralMetadata.propertyTableCount > 0
  ) {
    model.featureTableId = selectFeatureTableId(components, model);

    // Mark the style dirty to re-apply it and reflect the new feature ID table.
    model._styleDirty = true;

    // Trigger a rebuild of the draw commands.
    model.resetDrawCommands();
  }
}

function updateStyle(model) {
  if (model._styleDirty) {
    model.applyStyle(model._style);
    model._styleDirty = false;
  }
}

function updateFeatureTables(model, frameState) {
  const featureTables = model._featureTables;
  const length = featureTables.length;

  let styleCommandsNeededDirty = false;
  for (let i = 0; i < length; i++) {
    featureTables[i].update(frameState);
    // Check if the types of style commands needed have changed and trigger a reset of the draw commands
    // to ensure that translucent and opaque features are handled in the correct passes.
    if (featureTables[i].styleCommandsNeededDirty) {
      styleCommandsNeededDirty = true;
    }
  }

  if (styleCommandsNeededDirty) {
    updateStyleCommandsNeeded(model);
  }
}

function updateStyleCommandsNeeded(model) {
  const featureTable = model.featureTables[model.featureTableId];
  model._styleCommandsNeeded = StyleCommandsNeeded.getStyleCommandsNeeded(
    featureTable.featuresLength,
    featureTable.batchTexture.translucentFeaturesLength,
  );
}

function updatePointCloudShading(model) {
  const pointCloudShading = model.pointCloudShading;

  // Check if the shader needs to be updated for point cloud attenuation
  // settings.
  if (pointCloudShading.attenuation !== model._attenuation) {
    model.resetDrawCommands();
    model._attenuation = pointCloudShading.attenuation;
  }

  if (pointCloudShading.backFaceCulling !== model._pointCloudBackFaceCulling) {
    model.resetDrawCommands();
    model._pointCloudBackFaceCulling = pointCloudShading.backFaceCulling;
  }
}

function updateSilhouette(model, frameState) {
  if (model._silhouetteDirty) {
    // Only rebuild draw commands if silhouettes are supported in the first place.
    if (supportsSilhouettes(frameState)) {
      model.resetDrawCommands();
    }

    model._silhouetteDirty = false;
  }
}

function updateSkipLevelOfDetail(model, frameState) {
  const skipLevelOfDetail = model.hasSkipLevelOfDetail(frameState);
  if (skipLevelOfDetail !== model._skipLevelOfDetail) {
    model.resetDrawCommands();
    model._skipLevelOfDetail = skipLevelOfDetail;
  }
}

function updateClippingPlanes(model, frameState) {
  // Update the clipping planes collection / state for this model to detect any changes.
  let currentClippingPlanesState = 0;
  if (model.isClippingEnabled()) {
    if (model._clippingPlanes.owner === model) {
      model._clippingPlanes.update(frameState);
    }
    currentClippingPlanesState = model._clippingPlanes.clippingPlanesState;
  }

  if (currentClippingPlanesState !== model._clippingPlanesState) {
    model.resetDrawCommands();
    model._clippingPlanesState = currentClippingPlanesState;
  }
}

function updateClippingPolygons(model, frameState) {
  // Update the clipping polygon collection / state for this model to detect any changes.
  let currentClippingPolygonsState = 0;
  if (model.isClippingPolygonsEnabled()) {
    if (model._clippingPolygons.owner === model) {
      model._clippingPolygons.update(frameState);
      model._clippingPolygons.queueCommands(frameState);
    }
    currentClippingPolygonsState =
      model._clippingPolygons.clippingPolygonsState;
  }

  if (currentClippingPolygonsState !== model._clippingPolygonsState) {
    model.resetDrawCommands();
    model._clippingPolygonsState = currentClippingPolygonsState;
  }
}

function updateSceneMode(model, frameState) {
  if (frameState.mode !== model._sceneMode) {
    if (model._projectTo2D) {
      model.resetDrawCommands();
    } else {
      model._updateModelMatrix = true;
    }
    model._sceneMode = frameState.mode;
  }
}

function updateFog(model, frameState) {
  const fogRenderable = frameState.fog.enabled && frameState.fog.renderable;
  if (fogRenderable !== model._fogRenderable) {
    model.resetDrawCommands();
    model._fogRenderable = fogRenderable;
  }
}

function updateVerticalExaggeration(model, frameState) {
  if (model.enableVerticalExaggeration) {
    const verticalExaggerationNeeded = frameState.verticalExaggeration !== 1.0;
    if (model.hasVerticalExaggeration !== verticalExaggerationNeeded) {
      model.resetDrawCommands();
      model._hasVerticalExaggeration = verticalExaggerationNeeded;
    }
  } else if (model.hasVerticalExaggeration) {
    model.resetDrawCommands(); //if verticalExaggeration was on, reset.
    model._hasVerticalExaggeration = false;
  }
}

function buildDrawCommands(model, frameState) {
  if (!model._drawCommandsBuilt) {
    model.destroyPipelineResources();
    model._sceneGraph.buildDrawCommands(frameState);
    model._drawCommandsBuilt = true;
  }
}

function updateModelMatrix(model, frameState) {
  // This is done without a dirty flag so that the model matrix can be updated in-place
  // without needing to use a setter.
  if (!Matrix4.equals(model.modelMatrix, model._modelMatrix)) {
    //>>includeStart('debug', pragmas.debug);
    if (frameState.mode !== SceneMode.SCENE3D && model._projectTo2D) {
      throw new DeveloperError(
        "Model.modelMatrix cannot be changed in 2D or Columbus View if projectTo2D is true.",
      );
    }
    //>>includeEnd('debug');
    model._updateModelMatrix = true;
    model._modelMatrix = Matrix4.clone(model.modelMatrix, model._modelMatrix);
  }
}

const scratchPosition = new Cartesian3();
const scratchCartographic = new Cartographic();

function updateClamping(model) {
  if (
    !model._updateModelMatrix &&
    !model._heightDirty &&
    model._minimumPixelSize === 0.0
  ) {
    return;
  }

  if (defined(model._removeUpdateHeightCallback)) {
    model._removeUpdateHeightCallback();
    model._removeUpdateHeightCallback = undefined;
  }

  const scene = model._scene;
  if (!defined(scene) || model.heightReference === HeightReference.NONE) {
    //>>includeStart('debug', pragmas.debug);
    if (model.heightReference !== HeightReference.NONE) {
      throw new DeveloperError(
        "Height reference is not supported without a scene.",
      );
    }
    //>>includeEnd('debug');
    model._clampedModelMatrix = undefined;
    return;
  }

  const ellipsoid = defaultValue(scene.ellipsoid, Ellipsoid.default);

  // Compute cartographic position so we don't recompute every update
  const modelMatrix = model.modelMatrix;
  scratchPosition.x = modelMatrix[12];
  scratchPosition.y = modelMatrix[13];
  scratchPosition.z = modelMatrix[14];
  const cartoPosition = ellipsoid.cartesianToCartographic(scratchPosition);

  if (!defined(model._clampedModelMatrix)) {
    model._clampedModelMatrix = Matrix4.clone(modelMatrix, new Matrix4());
  }

  // Install callback to handle updating of terrain tiles
  model._removeUpdateHeightCallback = scene.updateHeight(
    cartoPosition,
    getUpdateHeightCallback(model, ellipsoid, cartoPosition),
    model.heightReference,
  );

  // Set the correct height now
  const height = scene.getHeight(cartoPosition, model.heightReference);
  if (defined(height)) {
    // Get callback with cartoPosition being the non-clamped position
    const callback = getUpdateHeightCallback(model, ellipsoid, cartoPosition);

    // Compute the clamped cartesian and call updateHeight callback
    Cartographic.clone(cartoPosition, scratchCartographic);
    scratchCartographic.height = height;
    callback(scratchCartographic);
  }

  model._heightDirty = false;
  model._updateModelMatrix = true;
}

function updateBoundingSphereAndScale(model, frameState) {
  if (!model._updateModelMatrix && model._minimumPixelSize === 0.0) {
    return;
  }

  const modelMatrix = defined(model._clampedModelMatrix)
    ? model._clampedModelMatrix
    : model.modelMatrix;

  updateBoundingSphere(model, modelMatrix);
  updateComputedScale(model, modelMatrix, frameState);
}

function updateBoundingSphere(model, modelMatrix) {
  model._clampedScale = defined(model._maximumScale)
    ? Math.min(model._scale, model._maximumScale)
    : model._scale;

  model._boundingSphere.center = Cartesian3.multiplyByScalar(
    model._sceneGraph.boundingSphere.center,
    model._clampedScale,
    model._boundingSphere.center,
  );
  model._boundingSphere.radius = model._initialRadius * model._clampedScale;

  model._boundingSphere = BoundingSphere.transform(
    model._boundingSphere,
    modelMatrix,
    model._boundingSphere,
  );
}

function updateComputedScale(model, modelMatrix, frameState) {
  let scale = model.scale;

  if (model.minimumPixelSize !== 0.0 && !model._projectTo2D) {
    // Compute size of bounding sphere in pixels
    const context = frameState.context;
    const maxPixelSize = Math.max(
      context.drawingBufferWidth,
      context.drawingBufferHeight,
    );

    Matrix4.getTranslation(modelMatrix, scratchPosition);

    if (model._sceneMode !== SceneMode.SCENE3D) {
      SceneTransforms.computeActualEllipsoidPosition(
        frameState,
        scratchPosition,
        scratchPosition,
      );
    }

    const radius = model._boundingSphere.radius;
    const metersPerPixel = scaleInPixels(scratchPosition, radius, frameState);

    // metersPerPixel is always > 0.0
    const pixelsPerMeter = 1.0 / metersPerPixel;
    const diameterInPixels = Math.min(
      pixelsPerMeter * (2.0 * radius),
      maxPixelSize,
    );

    // Maintain model's minimum pixel size
    if (diameterInPixels < model.minimumPixelSize) {
      scale =
        (model.minimumPixelSize * metersPerPixel) /
        (2.0 * model._initialRadius);
    }
  }

  model._computedScale = defined(model.maximumScale)
    ? Math.min(model.maximumScale, scale)
    : scale;
}

function updatePickIds(model) {
  if (!model._idDirty) {
    return;
  }
  model._idDirty = false;

  const id = model._id;
  const pickIds = model._pickIds;
  const length = pickIds.length;
  for (let i = 0; i < length; ++i) {
    pickIds[i].object.id = id;
  }
}

// Matrix3 is a row-major constructor.
// The same constructor in GLSL will produce the transpose of this.
const yUpToZUp = new Matrix3(1, 0, 0, 0, 0, 1, 0, -1, 0);

function updateReferenceMatrices(model, frameState) {
  const modelMatrix = defined(model._clampedModelMatrix)
    ? model._clampedModelMatrix
    : model.modelMatrix;
  const referenceMatrix = defaultValue(model.referenceMatrix, modelMatrix);
  const context = frameState.context;

  const ibl = model._imageBasedLighting;
  if (ibl.useSphericalHarmonicCoefficients || ibl.useSpecularEnvironmentMaps) {
    let iblReferenceFrameMatrix3 = scratchIBLReferenceFrameMatrix3;
    let iblReferenceFrameMatrix4 = scratchIBLReferenceFrameMatrix4;

    iblReferenceFrameMatrix4 = Matrix4.multiply(
      context.uniformState.view3D,
      referenceMatrix,
      iblReferenceFrameMatrix4,
    );
    iblReferenceFrameMatrix3 = Matrix4.getRotation(
      iblReferenceFrameMatrix4,
      iblReferenceFrameMatrix3,
    );
    iblReferenceFrameMatrix3 = Matrix3.transpose(
      iblReferenceFrameMatrix3,
      iblReferenceFrameMatrix3,
    );
    model._iblReferenceFrameMatrix = Matrix3.multiply(
      yUpToZUp,
      iblReferenceFrameMatrix3,
      model._iblReferenceFrameMatrix,
    );
  }

  if (model.isClippingEnabled()) {
    let clippingPlanesMatrix = scratchClippingPlanesMatrix;
    clippingPlanesMatrix = Matrix4.multiply(
      context.uniformState.view3D,
      referenceMatrix,
      clippingPlanesMatrix,
    );
    clippingPlanesMatrix = Matrix4.multiply(
      clippingPlanesMatrix,
      model._clippingPlanes.modelMatrix,
      clippingPlanesMatrix,
    );
    model._clippingPlanesMatrix = Matrix4.inverseTranspose(
      clippingPlanesMatrix,
      model._clippingPlanesMatrix,
    );
  }
}

function updateSceneGraph(model, frameState) {
  const sceneGraph = model._sceneGraph;
  if (model._updateModelMatrix || model._minimumPixelSize !== 0.0) {
    const modelMatrix = defined(model._clampedModelMatrix)
      ? model._clampedModelMatrix
      : model.modelMatrix;
    sceneGraph.updateModelMatrix(modelMatrix, frameState);
    model._updateModelMatrix = false;
  }

  if (model._backFaceCullingDirty) {
    sceneGraph.updateBackFaceCulling(model._backFaceCulling);
    model._backFaceCullingDirty = false;
  }

  if (model._shadowsDirty) {
    sceneGraph.updateShadows(model._shadows);
    model._shadowsDirty = false;
  }

  if (model._debugShowBoundingVolumeDirty) {
    sceneGraph.updateShowBoundingVolume(model._debugShowBoundingVolume);
    model._debugShowBoundingVolumeDirty = false;
  }

  let updateForAnimations = false;
  // Animations are disabled for classification models.
  if (!defined(model.classificationType)) {
    updateForAnimations =
      model._userAnimationDirty || model._activeAnimations.update(frameState);
  }
  sceneGraph.update(frameState, updateForAnimations);
  model._userAnimationDirty = false;
}

function updateShowCreditsOnScreen(model) {
  if (!model._showCreditsOnScreenDirty) {
    return;
  }
  model._showCreditsOnScreenDirty = false;
  model._credits.length = 0;

  const showOnScreen = model._showCreditsOnScreen;
  if (defined(model._credit)) {
    const credit = Credit.clone(model._credit);
    credit.showOnScreen = credit.showOnScreen || showOnScreen;
    model._credits.push(credit);
  }

  const resourceCredits = model._resourceCredits;
  const resourceCreditsLength = resourceCredits.length;
  for (let i = 0; i < resourceCreditsLength; i++) {
    const credit = Credit.clone(resourceCredits[i]);
    credit.showOnScreen = credit.showOnScreen || showOnScreen;
    model._credits.push(credit);
  }

  const gltfCredits = model._gltfCredits;
  const gltfCreditsLength = gltfCredits.length;
  for (let i = 0; i < gltfCreditsLength; i++) {
    const credit = Credit.clone(gltfCredits[i]);
    credit.showOnScreen = credit.showOnScreen || showOnScreen;
    model._credits.push(credit);
  }
}

function submitDrawCommands(model, frameState) {
  // Check that show is true after draw commands are built;
  // we want the user to be able to instantly see the model
  // when show is set to true.

  const displayConditionPassed = passesDistanceDisplayCondition(
    model,
    frameState,
  );

  const invisible = model.isInvisible();
  const silhouette = model.hasSilhouette(frameState);

  // If the model is invisible but has a silhouette, it still
  // needs to draw in order to write to the stencil buffer and
  // render the silhouette.
  const showModel =
    model._show &&
    model._computedScale !== 0 &&
    displayConditionPassed &&
    (!invisible || silhouette);

  const passes = frameState.passes;
  const submitCommandsForPass =
    passes.render || (passes.pick && model.allowPicking);

  if (showModel && !model._ignoreCommands && submitCommandsForPass) {
    addCreditsToCreditDisplay(model, frameState);
    model._sceneGraph.pushDrawCommands(frameState);
  }
}

const scratchBoundingSphere = new BoundingSphere();

function scaleInPixels(positionWC, radius, frameState) {
  scratchBoundingSphere.center = positionWC;
  scratchBoundingSphere.radius = radius;
  return frameState.camera.getPixelSize(
    scratchBoundingSphere,
    frameState.context.drawingBufferWidth,
    frameState.context.drawingBufferHeight,
  );
}

const scratchUpdateHeightCartesian = new Cartesian3();
function getUpdateHeightCallback(model, ellipsoid, originalPostition) {
  return function (clampedPosition) {
    if (isHeightReferenceRelative(model.heightReference)) {
      clampedPosition.height += originalPostition.height;
    }

    ellipsoid.cartographicToCartesian(
      clampedPosition,
      scratchUpdateHeightCartesian,
    );

    const clampedModelMatrix = model._clampedModelMatrix;

    // Modify clamped model matrix to use new height
    Matrix4.clone(model.modelMatrix, clampedModelMatrix);
    clampedModelMatrix[12] = scratchUpdateHeightCartesian.x;
    clampedModelMatrix[13] = scratchUpdateHeightCartesian.y;
    clampedModelMatrix[14] = scratchUpdateHeightCartesian.z;

    model._heightDirty = true;
  };
}

const scratchDisplayConditionCartesian = new Cartesian3();

function passesDistanceDisplayCondition(model, frameState) {
  const condition = model.distanceDisplayCondition;
  if (!defined(condition)) {
    return true;
  }

  const nearSquared = condition.near * condition.near;
  const farSquared = condition.far * condition.far;
  let distanceSquared;

  if (frameState.mode === SceneMode.SCENE2D) {
    const frustum2DWidth =
      frameState.camera.frustum.right - frameState.camera.frustum.left;
    const distance = frustum2DWidth * 0.5;
    distanceSquared = distance * distance;
  } else {
    // Distance to center of primitive's reference frame
    const position = Matrix4.getTranslation(
      model.modelMatrix,
      scratchDisplayConditionCartesian,
    );

    // This will project the position if the scene is in Columbus View,
    // but leave the position as-is in 3D mode.
    SceneTransforms.computeActualEllipsoidPosition(
      frameState,
      position,
      position,
    );

    distanceSquared = Cartesian3.distanceSquared(
      position,
      frameState.camera.positionWC,
    );
  }

  return distanceSquared >= nearSquared && distanceSquared <= farSquared;
}

function addCreditsToCreditDisplay(model, frameState) {
  const creditDisplay = frameState.creditDisplay;
  const credits = model._credits;
  const creditsLength = credits.length;
  for (let c = 0; c < creditsLength; c++) {
    creditDisplay.addCreditToNextFrame(credits[c]);
  }
}

/**
 * 获取是否模型根据其指定的模型颜色是半透明的。
 * 如果模型颜色的 alpha 等于零，则认为它是不可见的。
 * 不透明。
 *
 * @returns {boolean} 如果模型是半透明的，则为<code> true</code>，否则为<code> false</code>。
 * @private
 */
Model.prototype.isTranslucent = function () {
  const color = this.color;
  return defined(color) && color.alpha > 0.0 && color.alpha < 1.0;
};

/**
 * 获取是否模型不可见，即如果模型颜色的 alpha
 * 等于零。
 *
 * @returns {boolean} 如果模型不可见，则为<code> true</code>，否则为<code> false</code>。
 * @private
 */
Model.prototype.isInvisible = function () {
  const color = this.color;
  return defined(color) && color.alpha === 0.0;
};

function supportsSilhouettes(frameState) {
  return frameState.context.stencilBuffer;
}

/**
 * 获取是否模型有一个剪影。这解释了
 * 支持剪影（即上下文支持模板缓冲区）。
 * <p>
 * 如果模型对另一个模型进行分类，则其轮廓将被禁用。
 * </p>
 *
 * @param {FrameState} The frame 状态。
 * @returns {boolean} 如果模型具有轮廓，则为<code> true</code>，否则为 <code> false</code>。
 * @private
 */
Model.prototype.hasSilhouette = function (frameState) {
  return (
    supportsSilhouettes(frameState) &&
    this._silhouetteSize > 0.0 &&
    this._silhouetteColor.alpha > 0.0 &&
    !defined(this._classificationType)
  );
};

/**
 * 获取模型是否是使用
 * skipLevelOfDetail 优化。这说明了 skipLevelOfDetail
 * （即上下文支持模板缓冲区） 。
 *
 * @param {FrameState} frameState 帧状态。
 * @returns {boolean} 如果模型是使用 skipLevelOfDetail 优化的 tileset 的一部分，则为<code> true</code>，否则为<code> false</code>。
 * @private
 */
Model.prototype.hasSkipLevelOfDetail = function (frameState) {
  if (!ModelType.is3DTiles(this.type)) {
    return false;
  }

  const supportsSkipLevelOfDetail = frameState.context.stencilBuffer;
  const tileset = this._content.tileset;
  return supportsSkipLevelOfDetail && tileset.isSkippingLevelOfDetail;
};

/**
 * 获取是否为此模型启用了剪切平面。
 *
 * @returns {boolean} 如果为此模型启用了剪切平面，则为 <code>true</code>，则为 <code>false</code>。
 * @private
 */
Model.prototype.isClippingEnabled = function () {
  const clippingPlanes = this._clippingPlanes;
  return (
    defined(clippingPlanes) &&
    clippingPlanes.enabled &&
    clippingPlanes.length !== 0
  );
};

/**
 * 查找光线与渲染的模型表面之间的交点。射线必须以世界坐标给出。
 *
 * @param {Ray} ray 用于测试交集的射线。
 * @param {FrameState} frameState 帧状态。
 * @param {number} [verticalExaggeration=1.0] 用于夸大位置相对于椭球体的高度的标量。如果值为 1.0，则不会产生任何影响。
 * @param {number} [relativeHeight=0.0] 椭球体上方的高度，相对于该高度，位置被夸大。如果值为 0.0，则位置将相对于椭球体表面进行放大。
 * @param {Cartesian3|undefined} [result] 交集或 <code>undefined</code>，如果未找到。
 * @returns {Cartesian3|undefined} 交集或 <code>undefined</code>（如果未找到）。
 *
 * @private
 */
Model.prototype.pick = function (
  ray,
  frameState,
  verticalExaggeration,
  relativeHeight,
  result,
) {
  return pickModel(
    this,
    ray,
    frameState,
    verticalExaggeration,
    relativeHeight,
    result,
  );
};

/**
 * 获取是否为此模型启用了剪切多边形。
 *
 * @returns {boolean} 如果为此模型启用了剪切多边形，则为 <code>true</code>，则为 <code>false</code>。
 * @private
 */
Model.prototype.isClippingPolygonsEnabled = function () {
  const clippingPolygons = this._clippingPolygons;
  return (
    defined(clippingPolygons) &&
    clippingPolygons.enabled &&
    clippingPolygons.length !== 0
  );
};

/**
 * 如果此对象已销毁，则返回 true;否则为 false。
 * <br /><br />
 * 如果此对象已销毁，则不应使用;调用
 * <code>* isDestroyed</code> 将导致 {@link DeveloperError} 异常。
 *
 * @returns {boolean} 如果此对象被销毁 则为 <code>true</code>，则为 <code>false</code>。
 *
 * @see Model#destroy
 */
Model.prototype.isDestroyed = function () {
  return false;
};

/**
 * 销毁此对象持有的 WebGL 资源。 销毁对象允许确定性
 * 释放 WebGL 资源，而不是依赖垃圾回收器来销毁这个对象。
 * <br /><br />
 * 一旦对象被销毁，就不应该使用它;调用
 * <code> isDestroyed</code> 将导致 {@link DeveloperError} 异常。 因此
 * 将返回值 （<code>undefined</code>） 分配给对象，如示例中所示。
 *
 * @exception {DeveloperError} 这个物体被摧毁了,destroy().
 *
 *
 * @example
 * model = model && model.destroy();
 *
 * @see Model#isDestroyed
 */
Model.prototype.destroy = function () {
  const loader = this._loader;
  if (defined(loader)) {
    loader.destroy();
  }

  const featureTables = this._featureTables;
  if (defined(featureTables)) {
    const length = featureTables.length;
    for (let i = 0; i < length; i++) {
      featureTables[i].destroy();
    }
  }

  this.destroyPipelineResources();
  this.destroyModelResources();

  // Remove callbacks for height reference behavior.
  if (defined(this._removeUpdateHeightCallback)) {
    this._removeUpdateHeightCallback();
    this._removeUpdateHeightCallback = undefined;
  }

  if (defined(this._terrainProviderChangedCallback)) {
    this._terrainProviderChangedCallback();
    this._terrainProviderChangedCallback = undefined;
  }

  // Only destroy the ClippingPlaneCollection if this is the owner.
  const clippingPlaneCollection = this._clippingPlanes;
  if (
    defined(clippingPlaneCollection) &&
    !clippingPlaneCollection.isDestroyed() &&
    clippingPlaneCollection.owner === this
  ) {
    clippingPlaneCollection.destroy();
  }
  this._clippingPlanes = undefined;

  // Only destroy the ClippingPolygonCollection if this is the owner.
  const clippingPolygonCollection = this._clippingPolygons;
  if (
    defined(clippingPolygonCollection) &&
    !clippingPolygonCollection.isDestroyed() &&
    clippingPolygonCollection.owner === this
  ) {
    clippingPolygonCollection.destroy();
  }
  this._clippingPolygons = undefined;

  // Only destroy the ImageBasedLighting if this is the owner.
  if (
    this._shouldDestroyImageBasedLighting &&
    !this._imageBasedLighting.isDestroyed()
  ) {
    this._imageBasedLighting.destroy();
  }
  this._imageBasedLighting = undefined;

  destroyObject(this);
};

/**
 * 销毁 pipeline 阶段生成的资源
 * 在重新构建 draw 命令时必须销毁。
 * @private
 */
Model.prototype.destroyPipelineResources = function () {
  const resources = this._pipelineResources;
  for (let i = 0; i < resources.length; i++) {
    resources[i].destroy();
  }
  this._pipelineResources.length = 0;
  this._pickIds.length = 0;
};

/**
 * 销毁 pipeline 阶段生成的资源
 * 在模型的生命周期内存在。
 * @private
 */
Model.prototype.destroyModelResources = function () {
  const resources = this._modelResources;
  for (let i = 0; i < resources.length; i++) {
    resources[i].destroy();
  }
  this._modelResources.length = 0;
};

/**
 * <p>
 * 从 glTF 资产异步创建模型。此函数返回一个 promise，该 promise 在模型准备好渲染时进行解析，即当外部二进制文件 image 和
 * 并下载着色器文件并创建 WebGL 资源。
 * </p>
 * <p>
 * 模型可以是扩展名为 .gltf 的传统 glTF 资产，也可以是扩展名为 .glb 的二进制 glTF。
 *
 * @param {object} options 对象，具有以下属性:
 * @param {string|Resource} options.url .gltf 或 .glb 文件的 URL。
 * @param {string|Resource} [options.basePath=''] glTF JSON 中路径相对于的基本路径。
 * @param {boolean} [options.show=true] 是否渲染模型。
 * @param {Matrix4} [options.modelMatrix=Matrix4.IDENTITY] 将模型从模型转换为世界坐标的 4x4 变换矩阵。
 * @param {number} [options.scale=1.0] 应用于此模型的统一比例。
 * @param {boolean} [options.enableVerticalExaggeration=true] 如果<code>为 true</code>，则当 {@link Scene.verticalExaggeration} 设置为非 <code>1.0</code> 的值时，模型将沿椭球法线放大。
 * @param {number} [options.minimumPixelSize=0.0] 无论缩放如何，模型的近似最小像素大小。
 * @param {number} [options.maximumScale] 模型的最大缩放大小。minimumPixelSize 的上限。
 * @param {object} [options.id] 使用 {@link Scene#pick} 选取模型时要返回的用户定义对象。
 * @param {boolean} [options.allowPicking=true] 如果为 <code>true</code>，则每个基元都可以使用 {@link Scene#pick} 进行拾取。
 * @param {boolean} [options.incrementallyLoadTextures=true] 确定纹理在模型加载后是否可以继续流入。
 * @param {boolean} [options.asynchronous=true] 确定模型 WebGL 资源的创建是否将分散在多个帧或块上，直到加载所有 glTF 文件后完成。
 * @param {boolean} [options.clampAnimations=true] 确定模型的动画是否应在未指定关键帧的帧上保持姿势。
 * @param {ShadowMode} [options.shadows=ShadowMode.ENABLED] 确定模型是投射还是接收来自光源的阴影。
 * @param {boolean} [options.releaseGltfJson=false] 如果为 true，则加载 glTF 后将释放 glTF JSON。这对于 3D 瓦片等情况特别有用，其中每个 .gltf 模型都是唯一的，并且缓存 glTF JSON 无效。
 * @param {boolean} [options.debugShowBoundingVolume=false] 仅用于调试。为模型中的每个绘制命令绘制边界球体。
 * @param {boolean} [options.enableDebugWireframe=false] 仅用于调试。必须将其设置为 true，才能使 debugWireframe 在 WebGL1 中工作。在模型加载后无法设置此项。
 * @param {boolean} [options.debugWireframe=false] 仅用于调试。在线框中绘制模型。仅当 enableDebugWireframe 设置为 true 时，才适用于 WebGL1。
 * @param {boolean} [options.cull=true] 是否使用视锥体/水平面剔除来剔除模型。如果模型是 3D 瓦片图块集的一部分，则此属性将始终为 false，因为使用的是 3D 瓦片剔除系统。
 * @param {boolean} [options.opaquePass=Pass.OPAQUE] 在 {@link DrawCommand} 中用于模型的不透明部分的通道。
 * @param {Axis} [options.upAxis=Axis.Y] glTF 模型的上轴。
 * @param {Axis} [options.forwardAxis=Axis.Z] glTF 模型的正向轴。
 * @param {CustomShader} [options.customShader] 自定义着色器。这会将用户定义的 GLSL 代码添加到顶点和片段着色器中。使用带有 {@link Cesium3DTileStyle} 的自定义着色器可能会导致未定义的行为。
 * @param {Cesium3DTileContent} [options.content] 此模型所属的瓦片内容。如果 model 未作为图块集的一部分加载，则此属性将未定义。
 * @param {HeightReference} [options.heightReference=HeightReference.NONE] 确定如何相对于地形绘制模型。
 * @param {Scene} [options.scene] 对于使用 height 引用属性的模型，必须传入。
 * @param {DistanceDisplayCondition} [options.distanceDisplayCondition] 指定在距摄像机多远处显示此模型的条件。
 * @param {Color} [options.color] 与模型的渲染颜色混合的颜色。
 * @param {ColorBlendMode} [options.colorBlendMode=ColorBlendMode.HIGHLIGHT] 定义颜色如何与模型混合。
 * @param {number} [options.colorBlendAmount=0.5] 当 <code>colorBlendMode</code> 为 <code>MIX</code> 时，用于确定颜色强度的值。值为 0.0 时，将产生模型的渲染颜色，而值为 1.0 时，将产生纯色，介于两者之间的任何值都会导致两者混合。
 * @param {Color} [options.silhouetteColor=Color.RED] 剪影颜色。如果启用了轮廓的模型超过 256 个，则重叠模型很可能会产生轻微的伪影。
 * @param {number} [options.silhouetteSize=0.0] 剪影的大小（以像素为单位）。
 * @param {boolean} [options.enableShowOutline=true] 是否为使用 {@link https://github.com/KhronosGroup/glTF/tree/master/extensions/2.0/Vendor/CESIUM_primitive_outline|CESIUM_primitive_outline} 扩展。可以将其设置为 false 以避免在加载时对几何体进行后处理。如果为 false，则忽略 showOutlines 和 outlineColor 选项。
 * @param {boolean} [options.showOutline=true] 是否显示使用 {@link https://github.com/KhronosGroup/glTF/tree/master/extensions/2.0/Vendor/CESIUM_primitive_outline|CESIUM_primitive_outline} 扩展。如果为 true，则显示轮廓。如果为 false，则不显示轮廓。
 * @param {Color} [options.outlineColor=Color.BLACK] 渲染轮廓时使用的颜色。
 * @param {ClippingPlaneCollection} [options.clippingPlanes] 用于选择性地禁用模型渲染的 {@link ClippingPlaneCollection}。
 * @param {ClippingPolygonCollection} [options.clippingPolygons] 用于选择性地禁用模型渲染的 {@link ClippingPolygonCollection}。
 * @param {Cartesian3} [options.lightColor] 对模型进行着色时的浅色。<code>如果未定义</code>，则使用场景的 light 颜色。
 * @param {ImageBasedLighting} [options.imageBasedLighting] 用于管理此模型上基于图像的照明的属性。
 * @param {boolean} [options.backFaceCulling=true] 是否剔除背面的几何体。如果为 true，则背面剔除由材质的 doubleSided 属性确定;如果为 false，则禁用背面剔除。如果模型的颜色是半透明的，则不会剔除背面。
 * @param {Credit|string} [options.credit] 数据源的积分，显示在画布上。
 * @param {boolean} [options.showCreditsOnScreen=false] 是否在屏幕上显示该模型的制作人员名单。
 * @param {SplitDirection} [options.splitDirection=SplitDirection.NONE] 要应用于此模型的 {@link SplitDirection} 拆分。
 * @param {boolean} [options.projectTo2D=false] 是否在 2D 中准确投影模型的位置。如果这是真的，模型将精确投影到 2D，但它会使用更多的内存来执行此操作。如果为 false，则模型将使用更少的内存，并且仍将以 2D/CV 模式渲染，但其位置可能不准确。这将禁用 minimumPixelSize 并防止将来对模型矩阵进行修改。在模型加载后也无法设置此项。
 * @param {boolean} [options.enablePick=false] 当不使用 WebGL 2 或更高版本时，是否允许使用 CPU 选择和<code>选择</code>。如果使用 WebGL 2 或更高版本，则此选项将被忽略。如果使用 WebGL 1 并且这是真的，<code>则 pick</code> 操作将正常工作，但它会使用更多内存来执行此操作。如果使用 WebGL 1 运行并且为 false，则模型将使用更少的内存，但 <code>pick</code> 将始终返回 <code>undefined</code>。在模型加载后无法设置此项。
 * @param {string|number} [options.featureIdLabel=“featureId_0”] 用于选取和样式的特征 ID 集的标签。对于 EXT_mesh_features，这是特征 ID 的 label 属性，如果未指定，则为 “featureId_N”（其中 N 是 featureIds 数组中的索引）。EXT_feature_metadata没有标注字段，因此此类要素 ID 集始终标记为“featureId_N”，其中 N 是所有要素 ID 列表中的索引，其中要素 ID 属性列在要素 ID 纹理之前。如果 featureIdLabel 是整数 N，则会自动转换为字符串 featureId_N。如果每个基元和每个实例的特征 ID 都存在，则实例特征 ID 优先。
 * @param {string|number} [options.instanceFeatureIdLabel=“instanceFeatureId_0”] 用于选取和样式的实例特征 ID 集的标签。如果 instanceFeatureIdLabel 设置为整数 N，则会自动转换为字符串 instanceFeatureId_N。如果每个基元和每个实例的特征 ID 都存在，则实例特征 ID 优先。
 * @param {object} [options.pointCloudShading] 用于构建 {@link PointCloudShading} 对象以控制点衰减和照明的选项。
 * @param {ClassificationType} [options.classificationType] 确定此模型是否对地形、3D 瓦片或两者进行分类。在模型加载后无法设置此项。
 * @param {Model.GltfCallback} [options.gltfCallback] 加载后与加载的 gltf 对象一起调用的函数。
 *
 * @returns {Promise<Model>} 当创建的模型准备好渲染时，解析为创建的模型。
 *
 * @exception {RuntimeError} The model failed to load.
 * @exception {RuntimeError} Unsupported glTF version.
 * @exception {RuntimeError} Unsupported glTF Extension
 *
 * @example
 * // Load a model and add it to the scene
 * try {
 *  const model = await Cesium.Model.fromGltfAsync({
 *    url: "../../SampleData/models/CesiumMan/Cesium_Man.glb"
 *  });
 *  viewer.scene.primitives.add(model);
 * } catch (error) {
 *  console.log(`Failed to load model. ${error}`);
 * }
 *
 * @example
 * // Position a model with modelMatrix and display it with a minimum size of 128 pixels
 * const position = Cesium.Cartesian3.fromDegrees(
 *   -123.0744619,
 *   44.0503706,
 *   5000.0
 * );
 * const headingPositionRoll = new Cesium.HeadingPitchRoll();
 * const fixedFrameTransform = Cesium.Transforms.localFrameToFixedFrameGenerator(
 *   "north",
 *   "west"
 * );
 * try {
 *  const model = await Cesium.Model.fromGltfAsync({
 *    url: "../../SampleData/models/CesiumAir/Cesium_Air.glb",
 *    modelMatrix: Cesium.Transforms.headingPitchRollToFixedFrame(
 *      position,
 *      headingPositionRoll,
 *      Cesium.Ellipsoid.WGS84,
 *      fixedFrameTransform
 *    ),
 *    minimumPixelSize: 128,
 *  });
 *  viewer.scene.primitives.add(model);
 * } catch (error) {
 *  console.log(`Failed to load model. ${error}`);
 * }
 *
 * @example
 * // Load a model and play the last animation at half speed
 * let animations;
 * try {
 *  const model = await Cesium.Model.fromGltfAsync({
 *    url: "../../SampleData/models/CesiumMan/Cesium_Man.glb",
 *    gltfCallback: gltf => {
 *      animations = gltf.animations
 *    }
 *  });
 *  viewer.scene.primitives.add(model);
 *  model.readyEvent.addEventListener(() => {
 *    model.activeAnimations.add({
 *      index: animations.length - 1,
 *      loop: Cesium.ModelAnimationLoop.REPEAT,
 *      multiplier: 0.5,
 *    });
 *  });
 * } catch (error) {
 *  console.log(`Failed to load model. ${error}`);
 * }
 */
Model.fromGltfAsync = async function (options) {
  options = defaultValue(options, defaultValue.EMPTY_OBJECT);

  //>>includeStart('debug', pragmas.debug);
  if (!defined(options.url) && !defined(options.gltf)) {
    throw new DeveloperError("options.url is required.");
  }
  //>>includeEnd('debug');

  // options.gltf is used internally for 3D Tiles. It can be a Resource, a URL
  // to a glTF/glb file, a binary glTF buffer, or a JSON object containing the
  // glTF contents.
  const gltf = defaultValue(options.url, options.gltf);

  const loaderOptions = {
    releaseGltfJson: options.releaseGltfJson,
    asynchronous: options.asynchronous,
    incrementallyLoadTextures: options.incrementallyLoadTextures,
    upAxis: options.upAxis,
    forwardAxis: options.forwardAxis,
    loadAttributesFor2D: options.projectTo2D,
    enablePick: options.enablePick,
    loadIndicesForWireframe: options.enableDebugWireframe,
    loadPrimitiveOutline: options.enableShowOutline,
    loadForClassification: defined(options.classificationType),
  };

  const basePath = defaultValue(options.basePath, "");
  const baseResource = Resource.createIfNeeded(basePath);

  if (defined(gltf.asset)) {
    loaderOptions.gltfJson = gltf;
    loaderOptions.baseResource = baseResource;
    loaderOptions.gltfResource = baseResource;
  } else if (gltf instanceof Uint8Array) {
    loaderOptions.typedArray = gltf;
    loaderOptions.baseResource = baseResource;
    loaderOptions.gltfResource = baseResource;
  } else {
    loaderOptions.gltfResource = Resource.createIfNeeded(gltf);
  }

  const loader = new GltfLoader(loaderOptions);

  const is3DTiles = defined(options.content);
  const type = is3DTiles ? ModelType.TILE_GLTF : ModelType.GLTF;

  const resource = loaderOptions.gltfResource;

  const modelOptions = makeModelOptions(loader, type, options);
  modelOptions.resource = resource;

  try {
    // This load the gltf JSON and ensures the gltf is valid
    // Further resource loading is handled synchronously in loader.process(), and requires
    // hooking into model's update() as the frameState is needed
    await loader.load();
  } catch (error) {
    loader.destroy();
    throw ModelUtility.getError("model", resource, error);
  }

  const gltfCallback = options.gltfCallback;
  if (defined(gltfCallback)) {
    //>>includeStart('debug', pragmas.debug);
    Check.typeOf.func("options.gltfCallback", gltfCallback);
    //>>includeEnd('debug');

    gltfCallback(loader.gltfJson);
  }

  const model = new Model(modelOptions);

  const resourceCredits = model._resource.credits;
  if (defined(resourceCredits)) {
    const length = resourceCredits.length;
    for (let i = 0; i < length; i++) {
      model._resourceCredits.push(Credit.clone(resourceCredits[i]));
    }
  }

  return model;
};

/*
 * @private
 */
Model.fromB3dm = async function (options) {
  const loaderOptions = {
    b3dmResource: options.resource,
    arrayBuffer: options.arrayBuffer,
    byteOffset: options.byteOffset,
    releaseGltfJson: options.releaseGltfJson,
    asynchronous: options.asynchronous,
    incrementallyLoadTextures: options.incrementallyLoadTextures,
    upAxis: options.upAxis,
    forwardAxis: options.forwardAxis,
    loadAttributesFor2D: options.projectTo2D,
    enablePick: options.enablePick,
    loadIndicesForWireframe: options.enableDebugWireframe,
    loadPrimitiveOutline: options.enableShowOutline,
    loadForClassification: defined(options.classificationType),
  };

  const loader = new B3dmLoader(loaderOptions);

  try {
    await loader.load();

    const modelOptions = makeModelOptions(loader, ModelType.TILE_B3DM, options);
    const model = new Model(modelOptions);
    return model;
  } catch (error) {
    loader.destroy();
    throw error;
  }
};

/**
 * @private
 */
Model.fromPnts = async function (options) {
  const loaderOptions = {
    arrayBuffer: options.arrayBuffer,
    byteOffset: options.byteOffset,
    loadAttributesFor2D: options.projectTo2D,
  };
  const loader = new PntsLoader(loaderOptions);

  try {
    await loader.load();
    const modelOptions = makeModelOptions(loader, ModelType.TILE_PNTS, options);
    const model = new Model(modelOptions);
    return model;
  } catch (error) {
    loader.destroy();
    throw error;
  }
};

/*
 * @private
 */
Model.fromI3dm = async function (options) {
  const loaderOptions = {
    i3dmResource: options.resource,
    arrayBuffer: options.arrayBuffer,
    byteOffset: options.byteOffset,
    releaseGltfJson: options.releaseGltfJson,
    asynchronous: options.asynchronous,
    incrementallyLoadTextures: options.incrementallyLoadTextures,
    upAxis: options.upAxis,
    forwardAxis: options.forwardAxis,
    loadAttributesFor2D: options.projectTo2D,
    enablePick: options.enablePick,
    loadIndicesForWireframe: options.enableDebugWireframe,
    loadPrimitiveOutline: options.enableShowOutline,
  };
  const loader = new I3dmLoader(loaderOptions);

  try {
    await loader.load();

    const modelOptions = makeModelOptions(loader, ModelType.TILE_I3DM, options);
    const model = new Model(modelOptions);
    return model;
  } catch (error) {
    loader.destroy();
    throw error;
  }
};

/*
 * @private
 */
Model.fromGeoJson = async function (options) {
  const loaderOptions = {
    geoJson: options.geoJson,
  };
  const loader = new GeoJsonLoader(loaderOptions);
  const modelOptions = makeModelOptions(
    loader,
    ModelType.TILE_GEOJSON,
    options,
  );
  const model = new Model(modelOptions);
  return model;
};

const scratchColor = new Color();

/**
 * @private
 */
Model.prototype.applyColorAndShow = function (style) {
  const previousColor = Color.clone(this._color, scratchColor);
  const hasColorStyle = defined(style) && defined(style.color);
  const hasShowStyle = defined(style) && defined(style.show);

  this._color = hasColorStyle
    ? style.color.evaluateColor(undefined, this._color)
    : Color.clone(Color.WHITE, this._color);
  this._show = hasShowStyle ? style.show.evaluate(undefined) : true;

  if (isColorAlphaDirty(previousColor, this._color)) {
    this.resetDrawCommands();
  }
};

/**
 * @private
 */
Model.prototype.applyStyle = function (style) {
  const isPnts = this.type === ModelType.TILE_PNTS;

  const hasFeatureTable =
    defined(this.featureTableId) &&
    this.featureTables[this.featureTableId].featuresLength > 0;

  const propertyAttributes = defined(this.structuralMetadata)
    ? this.structuralMetadata.propertyAttributes
    : undefined;
  const hasPropertyAttributes =
    defined(propertyAttributes) && defined(propertyAttributes[0]);

  // Point clouds will be styled on the GPU unless they contain a batch table.
  // That is, CPU styling will not be applied if:
  // - points have no metadata at all, or
  // - points have metadata stored as a property attribute
  if (isPnts && (!hasFeatureTable || hasPropertyAttributes)) {
    // Commands are rebuilt for point cloud styling since the new style may
    // contain different shader functions.
    this.resetDrawCommands();
    return;
  }

  // The style is only set by the ModelFeatureTable. If there are no features,
  // the color and show from the style are directly applied.
  if (hasFeatureTable) {
    const featureTable = this.featureTables[this.featureTableId];
    featureTable.applyStyle(style);
    updateStyleCommandsNeeded(this, style);
  } else {
    this.applyColorAndShow(style);
    this._styleCommandsNeeded = undefined;
  }
};

function makeModelOptions(loader, modelType, options) {
  return {
    loader: loader,
    type: modelType,
    resource: options.resource,
    show: options.show,
    modelMatrix: options.modelMatrix,
    scale: options.scale,
    enableVerticalExaggeration: options.enableVerticalExaggeration,
    minimumPixelSize: options.minimumPixelSize,
    maximumScale: options.maximumScale,
    id: options.id,
    allowPicking: options.allowPicking,
    clampAnimations: options.clampAnimations,
    shadows: options.shadows,
    debugShowBoundingVolume: options.debugShowBoundingVolume,
    enableDebugWireframe: options.enableDebugWireframe,
    debugWireframe: options.debugWireframe,
    cull: options.cull,
    opaquePass: options.opaquePass,
    customShader: options.customShader,
    content: options.content,
    heightReference: options.heightReference,
    scene: options.scene,
    distanceDisplayCondition: options.distanceDisplayCondition,
    color: options.color,
    colorBlendAmount: options.colorBlendAmount,
    colorBlendMode: options.colorBlendMode,
    silhouetteColor: options.silhouetteColor,
    silhouetteSize: options.silhouetteSize,
    enableShowOutline: options.enableShowOutline,
    showOutline: options.showOutline,
    outlineColor: options.outlineColor,
    clippingPlanes: options.clippingPlanes,
    clippingPolygons: options.clippingPolygons,
    lightColor: options.lightColor,
    imageBasedLighting: options.imageBasedLighting,
    backFaceCulling: options.backFaceCulling,
    credit: options.credit,
    showCreditsOnScreen: options.showCreditsOnScreen,
    splitDirection: options.splitDirection,
    projectTo2D: options.projectTo2D,
    enablePick: options.enablePick,
    featureIdLabel: options.featureIdLabel,
    instanceFeatureIdLabel: options.instanceFeatureIdLabel,
    pointCloudShading: options.pointCloudShading,
    classificationType: options.classificationType,
    pickObject: options.pickObject,
  };
}

/**
 * 加载后使用加载的 gltf 对象调用的函数的接口。
 * @callback Model.GltfCallback
 *
 * @param {object} gltf gltf 对象
 */

export default Model;<|MERGE_RESOLUTION|>--- conflicted
+++ resolved
@@ -1775,10 +1775,6 @@
 };
 
 /**
-<<<<<<< HEAD
- * 将模型的 {@link Model#style} 标记为 dirty，这将强制执行所有特征
- * 在下一帧中重新评估样式，模型可见。
-=======
  * Returns the object that was created for the given extension.
  *
  * The given name may be the name of a glTF extension, like `"EXT_example_extension"`.
@@ -1806,9 +1802,35 @@
 };
 
 /**
- * Marks the model's {@link Model#style} as dirty, which forces all features
- * to re-evaluate the style in the next frame the model is visible.
->>>>>>> baaabaa4
+ * Returns the object that was created for the given extension.
+ *
+ * The given name may be the name of a glTF extension, like `"EXT_example_extension"`.
+ * If the specified extension was present in the root of the underlying glTF asset,
+ * and a loder for the specified extension has processed the extension data, then
+ * this will return the model representation of the extension.
+ *
+ * @param {string} extensionName The name of the extension
+ * @returns {object|undefined} The object, or `undefined`
+ * @exception {DeveloperError} The model is not loaded. Use Model.readyEvent or wait for Model.ready to be true.
+ *
+ * @experimental 此功能不是最终的，在没有 Cesium 的标准弃用政策的情况下可能会发生变化。
+ */
+Model.prototype.getExtension = function (extensionName) {
+  //>>includeStart('debug', pragmas.debug);
+  Check.typeOf.string("extensionName", extensionName);
+  if (!this._ready) {
+    throw new DeveloperError(
+      "The model is not loaded. Use Model.readyEvent or wait for Model.ready to be true.",
+    );
+  }
+  //>>includeEnd('debug');
+  const components = this._loader.components;
+  return components.extensions[extensionName];
+};
+
+/**
+ * 将模型的 {@link Model#style} 标记为 dirty，这将强制执行所有特征
+ * 在下一帧中重新评估样式，模型可见。
  */
 Model.prototype.makeStyleDirty = function () {
   this._styleDirty = true;
