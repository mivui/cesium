import buildDrawCommands from "./buildDrawCommands.js";
import BoundingSphere from "../../Core/BoundingSphere.js";
import Check from "../../Core/Check.js";
import defaultValue from "../../Core/defaultValue.js";
import defined from "../../Core/defined.js";
import Matrix4 from "../../Core/Matrix4.js";
import CustomShaderPipelineStage from "./CustomShaderPipelineStage.js";
import LightingPipelineStage from "./LightingPipelineStage.js";
import ModelColorPipelineStage from "./ModelColorPipelineStage.js";
import ModelExperimentalPrimitive from "./ModelExperimentalPrimitive.js";
import ModelExperimentalNode from "./ModelExperimentalNode.js";
import ModelExperimentalUtility from "./ModelExperimentalUtility.js";
import ModelRenderResources from "./ModelRenderResources.js";
import NodeRenderResources from "./NodeRenderResources.js";
import PrimitiveRenderResources from "./PrimitiveRenderResources.js";

/**
 * An in memory representation of the scene graph for a {@link ModelExperimental}
 *
 * @param {Object} options An object containing the following options
 * @param {ModelExperimental} options.model The model this scene graph belongs to
 * @param {ModelComponents} options.modelComponents The model components describing the model
 *
 * @alias ModelExperimentalSceneGraph
 * @constructor
 *
 * @private
 */
export default function ModelExperimentalSceneGraph(options) {
  options = defaultValue(options, defaultValue.EMPTY_OBJECT);
  //>>includeStart('debug', pragmas.debug);
  Check.typeOf.object("options.model", options.model);
  Check.typeOf.object("options.modelComponents", options.modelComponents);
  //>>includeEnd('debug');

  /**
   * A reference to the {@link ModelExperimental} that owns this scene graph.
   *
   * @type {ModelExperimental}
   * @readonly
   *
   * @private
   */
  this._model = options.model;

  /**
   * The model components that represent the contents of the 3D model file.
   *
   * @type {ModelComponents}
   * @readonly
   *
   * @private
   */
  this._modelComponents = options.modelComponents;

  /**
   * Pipeline stages to apply across the model.
   *
   * @type {Object[]}
   * @readonly
   *
   * @private
   */
  this._pipelineStages = [];

  /**
   * The runtime nodes that make up the scene graph
   *
   * @type {ModelExperimentalNode[]}
   * @readonly
   *
   * @private
   */
  this._runtimeNodes = [];

  /**
   * Once computed, the {@link DrawCommand}s that are used to render this
   * scene graph are stored here.
   *
   * @type {DrawCommand[]}
   * @readonly
   *
   * @private
   */
  this._drawCommands = [];

  /**
   * The bounding sphere containing all the primitives in the scene graph.
   *
   * @type {BoundingSphere}
   * @readonly
   *
   * @private
   */
  this._boundingSphere = undefined;

  /**
   * The array of bounding spheres of all the primitives in the scene graph.
   *
   * @type {BoundingSphere[]}
   * @readonly
   *
   * @private
   */
  this._boundingSpheres = [];

  initialize(this);
}

function initialize(sceneGraph) {
  var modelMatrix = Matrix4.clone(sceneGraph._model.modelMatrix);
  var scene = sceneGraph._modelComponents.scene;

  ModelExperimentalUtility.correctModelMatrix(
    modelMatrix,
    scene.upAxis,
    scene.forwardAxis
  );

  var rootNodes = sceneGraph._modelComponents.scene.nodes;
  for (var i = 0; i < rootNodes.length; i++) {
    var rootNode = sceneGraph._modelComponents.scene.nodes[i];
    var rootNodeModelMatrix = Matrix4.multiply(
      modelMatrix,
      ModelExperimentalUtility.getNodeTransform(rootNode),
      new Matrix4()
    );

    traverseSceneGraph(sceneGraph, rootNode, rootNodeModelMatrix);
  }
}

/**
 * Recursively traverse through the nodes in the scene graph, using depth-first
 * post-order traversal.
 *
 * @param {ModelSceneGraph} sceneGraph The scene graph
 * @param {ModelComponents.Node} node The current node
 * @param {Matrix4} modelMatrix The current computed model matrix for this node.
 *
 * @private
 */
function traverseSceneGraph(sceneGraph, node, modelMatrix) {
  // No processing needs to happen if node has no children and no mesh primitives.
  if (!defined(node.children) && !defined(node.primitives)) {
    return;
  }

  // Traverse through scene graph.
  var i;
  if (defined(node.children)) {
    for (i = 0; i < node.children.length; i++) {
      var childNode = node.children[i];
      var childNodeModelMatrix = Matrix4.multiply(
        modelMatrix,
        ModelExperimentalUtility.getNodeTransform(childNode),
        new Matrix4()
      );

      traverseSceneGraph(sceneGraph, childNode, childNodeModelMatrix);
    }
  }

  // Process node and mesh primitives.
  var runtimeNode = new ModelExperimentalNode({
    node: node,
    modelMatrix: modelMatrix,
  });

  if (defined(node.primitives)) {
    for (i = 0; i < node.primitives.length; i++) {
      runtimeNode.runtimePrimitives.push(
        new ModelExperimentalPrimitive({
          primitive: node.primitives[i],
          node: node,
          model: sceneGraph._model,
        })
      );
    }
  }

  sceneGraph._runtimeNodes.push(runtimeNode);
}

/**
 * Generates the draw commands for each primitive in the model.
 *
 * @param {FrameState} frameState The current frame state. This is needed to
 * allocate GPU resources as needed.
 *
 * @private
 */
ModelExperimentalSceneGraph.prototype.buildDrawCommands = function (
  frameState
) {
  var modelRenderResources = new ModelRenderResources(this._model);

  var modelPipelineStages = [];
  var model = this._model;
  if (defined(model.color)) {
    modelPipelineStages.push(ModelColorPipelineStage);
  }

  var i, j, k;
  for (i = 0; i < modelPipelineStages.length; i++) {
    var modelPipelineStage = modelPipelineStages[i];
    modelPipelineStage.process(modelRenderResources, model, frameState);
  }

  for (i = 0; i < this._runtimeNodes.length; i++) {
    var runtimeNode = this._runtimeNodes[i];

    var nodeRenderResources = new NodeRenderResources(
      modelRenderResources,
      runtimeNode
    );

    for (j = 0; j < runtimeNode.pipelineStages.length; j++) {
      var nodePipelineStage = runtimeNode.pipelineStages[j];

      nodePipelineStage.process(
        nodeRenderResources,
        runtimeNode.node,
        frameState
      );
    }

    for (j = 0; j < runtimeNode.runtimePrimitives.length; j++) {
      var runtimePrimitive = runtimeNode.runtimePrimitives[j];
<<<<<<< HEAD

      // The pipeline stage array is copied because we don't want dynamic stages to be added to the primitive's default stages.
      var primitivePipelineStages = runtimePrimitive.pipelineStages.slice();

      if (defined(model.style) && !defined(model.customShader)) {
        // Ensure that the CPU styling stage is always added before the AlphaPipelineStage, which is the last stage.
        primitivePipelineStages.splice(
          runtimePrimitive.pipelineStages.length - 1,
          0,
          CPUStylingPipelineStage
        );
      }

      if (defined(model.customShader) && !defined(model.style)) {
        // The custom shader stage needs to go before the lighting stage.
        var lightingStageIndex = primitivePipelineStages.indexOf(
          LightingPipelineStage
        );
        primitivePipelineStages.splice(
          lightingStageIndex,
          0,
          CustomShaderPipelineStage
        );
      }

=======
>>>>>>> cc466043
      var primitiveRenderResources = new PrimitiveRenderResources(
        nodeRenderResources,
        runtimePrimitive
      );

      for (k = 0; k < runtimePrimitive.pipelineStages.length; k++) {
        var primitivePipelineStage = runtimePrimitive.pipelineStages[k];

        primitivePipelineStage.process(
          primitiveRenderResources,
          runtimePrimitive.primitive,
          frameState
        );
      }

      this._boundingSpheres.push(primitiveRenderResources.boundingSphere);

      var drawCommands = buildDrawCommands(
        primitiveRenderResources,
        frameState
      );
      this._drawCommands.push.apply(this._drawCommands, drawCommands);
    }
  }
  this._boundingSphere = BoundingSphere.fromBoundingSpheres(
    this._boundingSpheres
  );
};<|MERGE_RESOLUTION|>--- conflicted
+++ resolved
@@ -227,19 +227,9 @@
 
     for (j = 0; j < runtimeNode.runtimePrimitives.length; j++) {
       var runtimePrimitive = runtimeNode.runtimePrimitives[j];
-<<<<<<< HEAD
 
       // The pipeline stage array is copied because we don't want dynamic stages to be added to the primitive's default stages.
       var primitivePipelineStages = runtimePrimitive.pipelineStages.slice();
-
-      if (defined(model.style) && !defined(model.customShader)) {
-        // Ensure that the CPU styling stage is always added before the AlphaPipelineStage, which is the last stage.
-        primitivePipelineStages.splice(
-          runtimePrimitive.pipelineStages.length - 1,
-          0,
-          CPUStylingPipelineStage
-        );
-      }
 
       if (defined(model.customShader) && !defined(model.style)) {
         // The custom shader stage needs to go before the lighting stage.
@@ -253,15 +243,13 @@
         );
       }
 
-=======
->>>>>>> cc466043
       var primitiveRenderResources = new PrimitiveRenderResources(
         nodeRenderResources,
         runtimePrimitive
       );
 
-      for (k = 0; k < runtimePrimitive.pipelineStages.length; k++) {
-        var primitivePipelineStage = runtimePrimitive.pipelineStages[k];
+      for (k = 0; k < primitivePipelineStages.length; k++) {
+        var primitivePipelineStage = primitivePipelineStages[k];
 
         primitivePipelineStage.process(
           primitiveRenderResources,
