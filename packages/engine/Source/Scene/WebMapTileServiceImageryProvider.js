--- conflicted
+++ resolved
@@ -137,7 +137,6 @@
   }
   //>>includeEnd('debug');
 
-<<<<<<< HEAD
   this._defaultAlpha = undefined;
   this._defaultNightAlpha = undefined;
   this._defaultDayAlpha = undefined;
@@ -148,93 +147,6 @@
   this._defaultGamma = undefined;
   this._defaultMinificationFilter = undefined;
   this._defaultMagnificationFilter = undefined;
-=======
-  /**
-   * The default alpha blending value of this provider, with 0.0 representing fully transparent and
-   * 1.0 representing fully opaque.
-   *
-   * @type {number|undefined}
-   * @default undefined
-   */
-  this.defaultAlpha = undefined;
-
-  /**
-   * The default alpha blending value on the night side of the globe of this provider, with 0.0 representing fully transparent and
-   * 1.0 representing fully opaque.
-   *
-   * @type {number|undefined}
-   * @default undefined
-   */
-  this.defaultNightAlpha = undefined;
-
-  /**
-   * The default alpha blending value on the day side of the globe of this provider, with 0.0 representing fully transparent and
-   * 1.0 representing fully opaque.
-   *
-   * @type {number|undefined}
-   * @default undefined
-   */
-  this.defaultDayAlpha = undefined;
-
-  /**
-   * The default brightness of this provider.  1.0 uses the unmodified imagery color.  Less than 1.0
-   * makes the imagery darker while greater than 1.0 makes it brighter.
-   *
-   * @type {number|undefined}
-   * @default undefined
-   */
-  this.defaultBrightness = undefined;
-
-  /**
-   * The default contrast of this provider.  1.0 uses the unmodified imagery color.  Less than 1.0 reduces
-   * the contrast while greater than 1.0 increases it.
-   *
-   * @type {number|undefined}
-   * @default undefined
-   */
-  this.defaultContrast = undefined;
-
-  /**
-   * The default hue of this provider in radians. 0.0 uses the unmodified imagery color.
-   *
-   * @type {number|undefined}
-   * @default undefined
-   */
-  this.defaultHue = undefined;
-
-  /**
-   * The default saturation of this provider. 1.0 uses the unmodified imagery color. Less than 1.0 reduces the
-   * saturation while greater than 1.0 increases it.
-   *
-   * @type {number|undefined}
-   * @default undefined
-   */
-  this.defaultSaturation = undefined;
-
-  /**
-   * The default gamma correction to apply to this provider.  1.0 uses the unmodified imagery color.
-   *
-   * @type {number|undefined}
-   * @default undefined
-   */
-  this.defaultGamma = undefined;
-
-  /**
-   * The default texture minification filter to apply to this provider.
-   *
-   * @type {TextureMinificationFilter}
-   * @default undefined
-   */
-  this.defaultMinificationFilter = undefined;
-
-  /**
-   * The default texture magnification filter to apply to this provider.
-   *
-   * @type {TextureMagnificationFilter}
-   * @default undefined
-   */
-  this.defaultMagnificationFilter = undefined;
->>>>>>> 065c9a61
 
   const resource = Resource.createIfNeeded(options.url);
 
@@ -549,7 +461,7 @@
     get: function () {
       deprecationWarning(
         "WebMapTileServiceImageryProvider.ready",
-        "WebMapTileServiceImageryProvider.ready was deprecated in CesiumJS 1.102.  It will be removed in 1.104."
+        "WebMapTileServiceImageryProvider.ready was deprecated in CesiumJS 1.104.  It will be in CesiumJS 1.107."
       );
       return true;
     },
@@ -566,7 +478,7 @@
     get: function () {
       deprecationWarning(
         "WebMapTileServiceImageryProvider.readyPromise",
-        "WebMapTileServiceImageryProvider.readyPromise was deprecated in CesiumJS 1.102.  It will be removed in 1.104."
+        "WebMapTileServiceImageryProvider.readyPromise was deprecated in CesiumJS 1.104.  It will be in CesiumJS 1.107."
       );
       return this._readyPromise;
     },
@@ -658,14 +570,14 @@
     get: function () {
       deprecationWarning(
         "WebMapTileServiceImageryProvider.defaultAlpha",
-        "WebMapTileServiceImageryProvider.defaultAlpha was deprecated in CesiumJS 1.102.  It will be removed in 1.104.  Use ImageryLayer.alpha instead."
+        "WebMapTileServiceImageryProvider.defaultAlpha was deprecated in CesiumJS 1.104.  It will be in CesiumJS 1.107.  Use ImageryLayer.alpha instead."
       );
       return this._defaultAlpha;
     },
     set: function (value) {
       deprecationWarning(
         "WebMapTileServiceImageryProvider.defaultAlpha",
-        "WebMapTileServiceImageryProvider.defaultAlpha was deprecated in CesiumJS 1.102.  It will be removed in 1.104.  Use ImageryLayer.alpha instead."
+        "WebMapTileServiceImageryProvider.defaultAlpha was deprecated in CesiumJS 1.104.  It will be in CesiumJS 1.107.  Use ImageryLayer.alpha instead."
       );
       this._defaultAlpha = value;
     },
@@ -682,14 +594,14 @@
     get: function () {
       deprecationWarning(
         "WebMapTileServiceImageryProvider.defaultNightAlpha",
-        "WebMapTileServiceImageryProvider.defaultNightAlpha was deprecated in CesiumJS 1.102.  It will be removed in 1.104.  Use ImageryLayer.nightAlpha instead."
+        "WebMapTileServiceImageryProvider.defaultNightAlpha was deprecated in CesiumJS 1.104.  It will be in CesiumJS 1.107.  Use ImageryLayer.nightAlpha instead."
       );
       return this._defaultNightAlpha;
     },
     set: function (value) {
       deprecationWarning(
         "WebMapTileServiceImageryProvider.defaultNightAlpha",
-        "WebMapTileServiceImageryProvider.defaultNightAlpha was deprecated in CesiumJS 1.102.  It will be removed in 1.104.  Use ImageryLayer.nightAlpha instead."
+        "WebMapTileServiceImageryProvider.defaultNightAlpha was deprecated in CesiumJS 1.104.  It will be in CesiumJS 1.107.  Use ImageryLayer.nightAlpha instead."
       );
       this._defaultNightAlpha = value;
     },
@@ -706,14 +618,14 @@
     get: function () {
       deprecationWarning(
         "WebMapTileServiceImageryProvider.defaultDayAlpha",
-        "WebMapTileServiceImageryProvider.defaultDayAlpha was deprecated in CesiumJS 1.102.  It will be removed in 1.104.  Use ImageryLayer.dayAlpha instead."
+        "WebMapTileServiceImageryProvider.defaultDayAlpha was deprecated in CesiumJS 1.104.  It will be in CesiumJS 1.107.  Use ImageryLayer.dayAlpha instead."
       );
       return this._defaultDayAlpha;
     },
     set: function (value) {
       deprecationWarning(
         "WebMapTileServiceImageryProvider.defaultDayAlpha",
-        "WebMapTileServiceImageryProvider.defaultDayAlpha was deprecated in CesiumJS 1.102.  It will be removed in 1.104.  Use ImageryLayer.dayAlpha instead."
+        "WebMapTileServiceImageryProvider.defaultDayAlpha was deprecated in CesiumJS 1.104.  It will be in CesiumJS 1.107.  Use ImageryLayer.dayAlpha instead."
       );
       this._defaultDayAlpha = value;
     },
@@ -730,14 +642,14 @@
     get: function () {
       deprecationWarning(
         "WebMapTileServiceImageryProvider.defaultBrightness",
-        "WebMapTileServiceImageryProvider.defaultBrightness was deprecated in CesiumJS 1.102.  It will be removed in 1.104.  Use ImageryLayer.brightness instead."
+        "WebMapTileServiceImageryProvider.defaultBrightness was deprecated in CesiumJS 1.104.  It will be in CesiumJS 1.107.  Use ImageryLayer.brightness instead."
       );
       return this._defaultBrightness;
     },
     set: function (value) {
       deprecationWarning(
         "WebMapTileServiceImageryProvider.defaultBrightness",
-        "WebMapTileServiceImageryProvider.defaultBrightness was deprecated in CesiumJS 1.102.  It will be removed in 1.104.  Use ImageryLayer.brightness instead."
+        "WebMapTileServiceImageryProvider.defaultBrightness was deprecated in CesiumJS 1.104.  It will be in CesiumJS 1.107.  Use ImageryLayer.brightness instead."
       );
       this._defaultBrightness = value;
     },
@@ -754,14 +666,14 @@
     get: function () {
       deprecationWarning(
         "WebMapTileServiceImageryProvider.defaultContrast",
-        "WebMapTileServiceImageryProvider.defaultContrast was deprecated in CesiumJS 1.102.  It will be removed in 1.104.  Use ImageryLayer.contrast instead."
+        "WebMapTileServiceImageryProvider.defaultContrast was deprecated in CesiumJS 1.104.  It will be in CesiumJS 1.107.  Use ImageryLayer.contrast instead."
       );
       return this._defaultContrast;
     },
     set: function (value) {
       deprecationWarning(
         "WebMapTileServiceImageryProvider.defaultContrast",
-        "WebMapTileServiceImageryProvider.defaultContrast was deprecated in CesiumJS 1.102.  It will be removed in 1.104.  Use ImageryLayer.contrast instead."
+        "WebMapTileServiceImageryProvider.defaultContrast was deprecated in CesiumJS 1.104.  It will be in CesiumJS 1.107.  Use ImageryLayer.contrast instead."
       );
       this._defaultContrast = value;
     },
@@ -777,14 +689,14 @@
     get: function () {
       deprecationWarning(
         "WebMapTileServiceImageryProvider.defaultHue",
-        "WebMapTileServiceImageryProvider.defaultHue was deprecated in CesiumJS 1.102.  It will be removed in 1.104.  Use ImageryLayer.hue instead."
+        "WebMapTileServiceImageryProvider.defaultHue was deprecated in CesiumJS 1.104.  It will be in CesiumJS 1.107.  Use ImageryLayer.hue instead."
       );
       return this._defaultHue;
     },
     set: function (value) {
       deprecationWarning(
         "WebMapTileServiceImageryProvider.defaultHue",
-        "WebMapTileServiceImageryProvider.defaultHue was deprecated in CesiumJS 1.102.  It will be removed in 1.104.  Use ImageryLayer.hue instead."
+        "WebMapTileServiceImageryProvider.defaultHue was deprecated in CesiumJS 1.104.  It will be in CesiumJS 1.107.  Use ImageryLayer.hue instead."
       );
       this._defaultHue = value;
     },
@@ -801,14 +713,14 @@
     get: function () {
       deprecationWarning(
         "WebMapTileServiceImageryProvider.defaultSaturation",
-        "WebMapTileServiceImageryProvider.defaultSaturation was deprecated in CesiumJS 1.102.  It will be removed in 1.104.  Use ImageryLayer.saturation instead."
+        "WebMapTileServiceImageryProvider.defaultSaturation was deprecated in CesiumJS 1.104.  It will be in CesiumJS 1.107.  Use ImageryLayer.saturation instead."
       );
       return this._defaultSaturation;
     },
     set: function (value) {
       deprecationWarning(
         "WebMapTileServiceImageryProvider.defaultSaturation",
-        "WebMapTileServiceImageryProvider.defaultSaturation was deprecated in CesiumJS 1.102.  It will be removed in 1.104.  Use ImageryLayer.saturation instead."
+        "WebMapTileServiceImageryProvider.defaultSaturation was deprecated in CesiumJS 1.104.  It will be in CesiumJS 1.107.  Use ImageryLayer.saturation instead."
       );
       this._defaultSaturation = value;
     },
@@ -824,14 +736,14 @@
     get: function () {
       deprecationWarning(
         "WebMapTileServiceImageryProvider.defaultGamma",
-        "WebMapTileServiceImageryProvider.defaultGamma was deprecated in CesiumJS 1.102.  It will be removed in 1.104.  Use ImageryLayer.gamma instead."
+        "WebMapTileServiceImageryProvider.defaultGamma was deprecated in CesiumJS 1.104.  It will be in CesiumJS 1.107.  Use ImageryLayer.gamma instead."
       );
       return this._defaultGamma;
     },
     set: function (value) {
       deprecationWarning(
         "WebMapTileServiceImageryProvider.defaultGamma",
-        "WebMapTileServiceImageryProvider.defaultGamma was deprecated in CesiumJS 1.102.  It will be removed in 1.104.  Use ImageryLayer.gamma instead."
+        "WebMapTileServiceImageryProvider.defaultGamma was deprecated in CesiumJS 1.104.  It will be in CesiumJS 1.107.  Use ImageryLayer.gamma instead."
       );
       this._defaultGamma = value;
     },
@@ -847,14 +759,14 @@
     get: function () {
       deprecationWarning(
         "WebMapTileServiceImageryProvider.defaultMinificationFilter",
-        "WebMapTileServiceImageryProvider.defaultMinificationFilter was deprecated in CesiumJS 1.102.  It will be removed in 1.104.  Use ImageryLayer.minificationFilter instead."
+        "WebMapTileServiceImageryProvider.defaultMinificationFilter was deprecated in CesiumJS 1.104.  It will be in CesiumJS 1.107.  Use ImageryLayer.minificationFilter instead."
       );
       return this._defaultMinificationFilter;
     },
     set: function (value) {
       deprecationWarning(
         "WebMapTileServiceImageryProvider.defaultMinificationFilter",
-        "WebMapTileServiceImageryProvider.defaultMinificationFilter was deprecated in CesiumJS 1.102.  It will be removed in 1.104.  Use ImageryLayer.minificationFilter instead."
+        "WebMapTileServiceImageryProvider.defaultMinificationFilter was deprecated in CesiumJS 1.104.  It will be in CesiumJS 1.107.  Use ImageryLayer.minificationFilter instead."
       );
       this._defaultMinificationFilter = value;
     },
@@ -870,14 +782,14 @@
     get: function () {
       deprecationWarning(
         "WebMapTileServiceImageryProvider.defaultMagnificationFilter",
-        "WebMapTileServiceImageryProvider.defaultMagnificationFilter was deprecated in CesiumJS 1.102.  It will be removed in 1.104.  Use ImageryLayer.magnificationFilter instead."
+        "WebMapTileServiceImageryProvider.defaultMagnificationFilter was deprecated in CesiumJS 1.104.  It will be in CesiumJS 1.107.  Use ImageryLayer.magnificationFilter instead."
       );
       return this._defaultMagnificationFilter;
     },
     set: function (value) {
       deprecationWarning(
         "WebMapTileServiceImageryProvider.defaultMagnificationFilter",
-        "WebMapTileServiceImageryProvider.defaultMagnificationFilter was deprecated in CesiumJS 1.102.  It will be removed in 1.104.  Use ImageryLayer.magnificationFilter instead."
+        "WebMapTileServiceImageryProvider.defaultMagnificationFilter was deprecated in CesiumJS 1.104.  It will be in CesiumJS 1.107.  Use ImageryLayer.magnificationFilter instead."
       );
       this._defaultMagnificationFilter = value;
     },
