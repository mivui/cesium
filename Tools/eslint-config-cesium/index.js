'use strict';

module.exports = {
    extends: 'eslint:recommended',
    globals: {
        DataView: false,
        ArrayBuffer: false,
        Float32Array: false,
        Float64Array: false,
        Int16Array: false,
        Int32Array: false,
        Int8Array: false,
        Uint16Array: false,
        Uint32Array: false,
        Uint8Array: false,
        Uint8ClampedArray: false
    },
    rules: {
        curly: 'error',
        eqeqeq: 'error',
        'guard-for-in': 'error',
        'new-cap': ['error', {properties: false}],
        'no-alert': 'error',
        'no-caller': 'error',
        'no-console': 'off',
        'no-else-return': 'error',
<<<<<<< HEAD
        'no-empty': ['error'],
        'no-extend-native': ['error'],
=======
        'no-empty': 'error',
        'no-extend-native': 'error',
>>>>>>> 8de314fa
        'no-extra-boolean-cast': 'off',
        'no-floating-decimal': 'error',
        'no-irregular-whitespace': 'error',
        'no-loop-func': 'error',
        'no-new': 'error',
        'no-undef': 'error',
        'no-undef-init': 'error',
        'no-unused-vars': ['error', {vars: 'all', args: 'all'}],
        'no-useless-escape': 'off',
<<<<<<< HEAD
        'no-use-before-define': ['error', 'nofunc'],
        semi: ['error'],
        strict: ['error'],
=======
        semi: 'error',
        strict: 'error',
>>>>>>> 8de314fa
        'wrap-iife': ['error', 'any']
    }
};<|MERGE_RESOLUTION|>--- conflicted
+++ resolved
@@ -24,13 +24,8 @@
         'no-caller': 'error',
         'no-console': 'off',
         'no-else-return': 'error',
-<<<<<<< HEAD
-        'no-empty': ['error'],
-        'no-extend-native': ['error'],
-=======
         'no-empty': 'error',
         'no-extend-native': 'error',
->>>>>>> 8de314fa
         'no-extra-boolean-cast': 'off',
         'no-floating-decimal': 'error',
         'no-irregular-whitespace': 'error',
@@ -40,14 +35,8 @@
         'no-undef-init': 'error',
         'no-unused-vars': ['error', {vars: 'all', args: 'all'}],
         'no-useless-escape': 'off',
-<<<<<<< HEAD
-        'no-use-before-define': ['error', 'nofunc'],
-        semi: ['error'],
-        strict: ['error'],
-=======
         semi: 'error',
         strict: 'error',
->>>>>>> 8de314fa
         'wrap-iife': ['error', 'any']
     }
 };