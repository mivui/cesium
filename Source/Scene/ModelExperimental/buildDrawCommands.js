--- conflicted
+++ resolved
@@ -74,7 +74,6 @@
     primitiveRenderResources.boundingSphere
   );
 
-<<<<<<< HEAD
   var owner = model._pickObject;
   if (!defined(owner)) {
     owner = {
@@ -82,10 +81,7 @@
     };
   }
 
-  var command = new DrawCommand({
-=======
   const command = new DrawCommand({
->>>>>>> 2de96fea
     boundingVolume: primitiveRenderResources.boundingSphere,
     modelMatrix: modelMatrix,
     uniformMap: primitiveRenderResources.uniformMap,
@@ -99,12 +95,9 @@
     instanceCount: primitiveRenderResources.instanceCount,
     primitiveType: primitiveRenderResources.primitiveType,
     debugShowBoundingVolume: model.debugShowBoundingVolume,
-<<<<<<< HEAD
-    owner: owner,
-=======
     castShadows: ShadowMode.castShadows(model.shadows),
     receiveShadows: ShadowMode.receiveShadows(model.shadows),
->>>>>>> 2de96fea
+    owner: owner,
   });
 
   const styleCommandsNeeded = primitiveRenderResources.styleCommandsNeeded;
