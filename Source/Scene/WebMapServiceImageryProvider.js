--- conflicted
+++ resolved
@@ -295,8 +295,7 @@
                 }
                 //>>includeEnd('debug');
 
-<<<<<<< HEAD
-                return this._tilingScheme.getExtent();
+                return this._tilingScheme.extent;
             }
         },
 
@@ -315,10 +314,6 @@
                     throw new DeveloperError('tileDiscardPolicy must not be called before the imagery provider is ready.');
                 }
                 //>>includeEnd('debug');
-=======
-        return this._tilingScheme.extent;
-    };
->>>>>>> 98a414a2
 
                 return this._tileDiscardPolicy;
             }
