--- conflicted
+++ resolved
@@ -1,6 +1,6 @@
 # Change Log
 
-<<<<<<< HEAD
+
 ### 1.106 - 2023-06-01
 
 #### @cesium/engine
@@ -8,7 +8,7 @@
 ##### Fixes :wrench:
 
 - Fixed a race condition when loading cut-out terrain. [#11296](https://github.com/CesiumGS/cesium/pull/11296)
-=======
+
 ### 1.105.2 - 2023-05-15
 
 - This is an npm-only release to fix a dependency issue published in 1.105.1.
@@ -25,7 +25,6 @@
 ##### Fixes :wrench:
 
 - Improved camera controls when globe is off. [#7171](https://github.com/CesiumGS/cesium/issues/7171)
->>>>>>> c60dd09d
 
 ### 1.105 - 2023-05-01
 
