--- conflicted
+++ resolved
@@ -159,9 +159,9 @@
             var textureMatrix = Matrix3.fromQuaternion(rotation, appendTextureCoordinatesMatrix3);
 
             var bottomOffset = length / 2;
-            var bottomOffset2 = length * 2 / 3;
-
-            if (bottom & !wall) {
+            var bottomOffset2 = length / 3;
+
+            if (bottom) {
                 length /= 2;
             }
 
@@ -189,13 +189,20 @@
                     var attrIndex2 = attrIndex + 2;
 
                     if (wall) {
-                        p1 = Cartesian3.fromArray(flatPositions, i + 3, p1);
-                        if (recomputeNormal) {
-                            p2 = Cartesian3.fromArray(flatPositions, i + length, p2);
-                            p1.subtract(position, p1);
-                            p2.subtract(position, p2);
-                            normal = Cartesian3.cross(p2, p1, normal).normalize(normal);
-                            recomputeNormal = false;
+                        if (i+3 < length) {
+                            p1 = Cartesian3.fromArray(flatPositions, i + 3, p1);
+
+                            if (recomputeNormal) {
+                                p2 = Cartesian3.fromArray(flatPositions, i + length, p2);
+                                p1.subtract(position, p1);
+                                p2.subtract(position, p2);
+                                normal = Cartesian3.cross(p2, p1, normal).normalize(normal);
+                                recomputeNormal = false;
+                            }
+
+                            if (p1.equalsEpsilon(position, CesiumMath.EPSILON10)) { // if we've reached a corner
+                                recomputeNormal = true;
+                            }
                         }
 
                         if (vertexFormat.tangent || vertexFormat.binormal) {
@@ -203,10 +210,6 @@
                             if (vertexFormat.tangent) {
                                 tangent = Cartesian3.cross(binormal, normal, tangent).normalize(tangent);
                             }
-                        }
-
-                        if (p1.equalsEpsilon(position, CesiumMath.EPSILON10)) { // if we've reached a corner
-                            recomputeNormal = true;
                         }
 
                     } else {
@@ -399,13 +402,13 @@
             newIndices[i + 2 + ilength] = i0;
         }
         var topAndBottomGeo = new Geometry({
-            attributes: {
+            attributes: new GeometryAttributes({
                 position: new GeometryAttribute({
                     componentDatatype : ComponentDatatype.DOUBLE,
                     componentsPerAttribute : 3,
                     values : topBottomPositions
                 })
-            },
+            }),
             indices: newIndices,
             primitiveType: topGeo.primitiveType
         });
@@ -727,30 +730,16 @@
         geometry = GeometryPipeline.combine(geometries);
 
         var center = boundingSphere.center;
-<<<<<<< HEAD
-        var mag = center.magnitude();
-        scratchPosition = ellipsoid.geodeticSurfaceNormal(center, scratchPosition);
-        center = Cartesian3.multiplyByScalar(scratchPosition, mag + height, center);
+        scratchNormal = ellipsoid.geodeticSurfaceNormal(center, scratchNormal);
+        scratchPosition = Cartesian3.multiplyByScalar(scratchNormal, height, scratchPosition);
+        center = Cartesian3.add(center, scratchPosition, center);
 
         if (extrude) {
             scratchBoundingSphere = boundingSphere.clone(scratchBoundingSphere);
             center = scratchBoundingSphere.center;
-            center = Cartesian3.multiplyByScalar(scratchPosition, mag + extrudedHeight, center);
+            scratchPosition = Cartesian3.multiplyByScalar(scratchNormal, extrudedHeight, scratchPosition);
+            center = Cartesian3.add(center, scratchPosition, center);
             boundingSphere = BoundingSphere.union(boundingSphere, scratchBoundingSphere, boundingSphere);
-=======
-        ellipsoid.geodeticSurfaceNormal(center, scratchNormal);
-        Cartesian3.multiplyByScalar(scratchNormal, height, scratchNormal);
-        Cartesian3.add(center, scratchNormal, center);
-
-        var attributes = new GeometryAttributes();
-
-        if (vertexFormat.position) {
-            attributes.position = new GeometryAttribute({
-                componentDatatype : ComponentDatatype.DOUBLE,
-                componentsPerAttribute : 3,
-                values : new Float64Array(geometry.attributes.position.values)
-            });
->>>>>>> 1b873d1a
         }
 
         geometry.attributes.position.values = new Float64Array(geometry.attributes.position.values);
