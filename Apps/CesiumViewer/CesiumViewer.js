/*global define*/
define([
        'dojo/_base/window',
        'dojo/dom-class',
        'dojo/io-query',
        'dojo/parser',
        'dojo/ready',
        'Core/Color',
        'Core/Math',
        'Core/Cartographic',
        'Core/Cartesian3',
        'Core/Matrix4',
        'Core/Ellipsoid',
        'Core/Extent',
        'Core/GeometryInstance',
        'Core/ExtentGeometry',
        'Core/EllipseGeometry',
        'Core/EllipsoidGeometry',
        'Core/PolygonGeometry',
        'Core/BoxGeometry',
        'Core/GeometryFilters',
        'Core/VertexFormat',
        'Core/Transforms',
        'Core/ScreenSpaceEventHandler',
        'Core/ScreenSpaceEventType',
        'Core/WallGeometry',
        'Scene/Primitive',
        'Scene/Appearance',
        'Scene/ClosedTranslucentAppearance',
        'Scene/PerGeometryColorClosedTranslucentAppearance',
        'Scene/EllipsoidSurfaceAppearance',
        'Scene/Material',
        'Widgets/Dojo/checkForChromeFrame',
        'Widgets/Dojo/CesiumViewerWidget'
    ], function(
        win,
        domClass,
        ioQuery,
        parser,
        ready,
        Color,
        CesiumMath,
        Cartographic,
        Cartesian3,
        Matrix4,
        Ellipsoid,
        Extent,
        GeometryInstance,
        ExtentGeometry,
        EllipseGeometry,
        EllipsoidGeometry,
        PolygonGeometry,
        BoxGeometry,
        GeometryFilters,
        VertexFormat,
        Transforms,
        ScreenSpaceEventHandler,
        ScreenSpaceEventType,
        WallGeometry,
        Primitive,
        Appearance,
        ClosedTranslucentAppearance,
        PerGeometryColorClosedTranslucentAppearance,
        EllipsoidSurfaceAppearance,
        Material,
        checkForChromeFrame,
        CesiumViewerWidget) {
    "use strict";
    /*global console*/

    ready(function() {
        parser.parse();

        checkForChromeFrame();

        var endUserOptions = {};
        if (window.location.search) {
            endUserOptions = ioQuery.queryToObject(window.location.search.substring(1));
        }

        var widget = new CesiumViewerWidget({
            endUserOptions : endUserOptions,
            enableDragDrop : true
        });
        widget.placeAt('cesiumContainer');
        widget.startup();
        widget.fullscreen.viewModel.fullscreenElement = document.body;

        // For debug.  This kills performance.
        widget.scene.getContext().setThrowOnWebGLError(true);

        var scene = widget.scene;
        var ellipsoid = widget.centralBody.getEllipsoid();

        var geometry = new GeometryInstance({
            geometry : new ExtentGeometry({
                vertexFormat : VertexFormat.POSITION_AND_NORMAL,
                extent : new Extent(
                    CesiumMath.toRadians(-180.0),
                    CesiumMath.toRadians(50.0),
                    CesiumMath.toRadians(180.0),
                    CesiumMath.toRadians(90.0)),
                granularity : 0.006                     // More than 64K vertices
            }),
            pickData : 'geometry',
            color : Color.CORNFLOWERBLUE
        });
<<<<<<< HEAD

        var mesh1 = new GeometryInstance({
            geometry : new ExtentGeometry({
                vertexFormat : VertexFormat.ALL,
                extent : new Extent(
                        CesiumMath.toRadians(-90.0),
                        CesiumMath.toRadians(0.0),
                        CesiumMath.toRadians(-80.0),
                        CesiumMath.toRadians(20.0)),
                rotation: CesiumMath.toRadians(30),
                surfaceHeight: 300000,
                extrudedOptions: {
                    height: 600000
                }
            }),
            pickData: 'mesh1',
            color: Color.BLUEVIOLET
        });

        var mesh2 = new GeometryInstance({
=======
        var geometry2 = new GeometryInstance({
>>>>>>> 4ad864cf
            geometry : new EllipsoidGeometry({
                vertexFormat : VertexFormat.POSITION_AND_NORMAL,
                ellipsoid : new Ellipsoid(500000.0, 500000.0, 1000000.0)
            }),
            modelMatrix : Matrix4.multiplyByTranslation(Transforms.eastNorthUpToFixedFrame(
                ellipsoid.cartographicToCartesian(Cartographic.fromDegrees(-95.59777, 40.03883))), new Cartesian3(0.0, 0.0, 500000.0)),
            pickData : 'geometry2',
            color : Color.AQUAMARINE.clone()
        });
        geometry2.color.alpha = 0.5;
        var geometry3 = new GeometryInstance({
            geometry : new BoxGeometry({
                vertexFormat : VertexFormat.POSITION_AND_NORMAL,
                dimensions : new Cartesian3(1000000.0, 1000000.0, 2000000.0)
            }),
            modelMatrix : Matrix4.multiplyByTranslation(Transforms.eastNorthUpToFixedFrame(
                ellipsoid.cartographicToCartesian(Cartographic.fromDegrees(-75.59777, 40.03883))), new Cartesian3(0.0, 0.0, 3000000.0)),
            pickData : 'geometry3',
            color : Color.BLANCHEDALMOND
        });
        var geometry4 = new GeometryInstance({
            geometry : new EllipseGeometry({
                vertexFormat : VertexFormat.POSITION_AND_NORMAL,
                ellipsoid : ellipsoid,
                center : ellipsoid.cartographicToCartesian(Cartographic.fromDegrees(-100, 20)),
                semiMinorAxis : 500000.0,
                semiMajorAxis : 1000000.0,
                bearing : CesiumMath.PI_OVER_FOUR,
                height : 1000000.0
            }),
            pickData : 'geometry4',
            color : Color.LIME
        });
        var primitive = new Primitive({
<<<<<<< HEAD
            geometries : [mesh, mesh2, mesh3, mesh4],
=======
            geometryInstances : [geometry, geometry2, geometry3, geometry4],
>>>>>>> 4ad864cf
            appearance : new PerGeometryColorClosedTranslucentAppearance()
        });
        scene.getPrimitives().add(primitive);

        var m = new Material({
            context : widget.scene.getContext(),
            fabric : {
                materials : {
                    diffuseMaterial : {
                        type : 'DiffuseMap',
                        uniforms : {
                            image : '../Sandcastle/images/bumpmap.png'
                        }
                    },
                    normalMap : {
                        type : 'NormalMap',
                        uniforms : {
                            image : '../Sandcastle/images/normalmap.png',
                            strength : 0.6
                        }
                    }
                },
                components : {
                    diffuse : 'diffuseMaterial.diffuse',
                    specular : 0.01,
                    normal : 'normalMap.normal'
                }
            }
        });
        var rs = {
            depthTest : {
                enabled : true
            }
        };
        var appearance = new Appearance({
            material : m,
            renderState : rs
        });
        var geometry5 = new GeometryInstance({
            geometry : new EllipsoidGeometry({
                vertexFormat : VertexFormat.ALL,
                ellipsoid : new Ellipsoid(1000000.0, 500000.0, 500000.0)
            }),
            modelMatrix : Matrix4.multiplyByTranslation(Transforms.eastNorthUpToFixedFrame(
                ellipsoid.cartographicToCartesian(Cartographic.fromDegrees(-75.59777, 40.03883))), new Cartesian3(0.0, 0.0, 4500000.0)),
            pickData : 'geometry5'
        });
        scene.getPrimitives().add(new Primitive({
<<<<<<< HEAD
            geometryInstances : [mesh1, mesh5],
=======
            geometryInstances : geometry5,
>>>>>>> 4ad864cf
            appearance :appearance,
            vertexCacheOptimize : false,
            releasegeometryInstances : true,
            transformToWorldCoordinates : false
        }));

        var polygonGeometry = new GeometryInstance({
            geometry : new PolygonGeometry({
                vertexFormat : VertexFormat.POSITION_AND_ST,
/*
                positions : ellipsoid.cartographicArrayToCartesianArray([
                    Cartographic.fromDegrees(-72.0, 40.0),
                    Cartographic.fromDegrees(-70.0, 35.0),
                    Cartographic.fromDegrees(-75.0, 30.0),
                    Cartographic.fromDegrees(-70.0, 30.0),
                    Cartographic.fromDegrees(-68.0, 40.0)
                ]),
*/
                polygonHierarchy : {
                    positions : ellipsoid.cartographicArrayToCartesianArray([
                        Cartographic.fromDegrees(-109.0, 30.0),
                        Cartographic.fromDegrees(-95.0, 30.0),
                        Cartographic.fromDegrees(-95.0, 40.0),
                        Cartographic.fromDegrees(-109.0, 40.0)
                    ]),
                    holes : [{
                        positions : ellipsoid.cartographicArrayToCartesianArray([
                            Cartographic.fromDegrees(-107.0, 31.0),
                            Cartographic.fromDegrees(-107.0, 39.0),
                            Cartographic.fromDegrees(-97.0, 39.0),
                            Cartographic.fromDegrees(-97.0, 31.0)
                        ]),
                        holes : [{
                            positions : ellipsoid.cartographicArrayToCartesianArray([
                                Cartographic.fromDegrees(-105.0, 33.0),
                                Cartographic.fromDegrees(-99.0, 33.0),
                                Cartographic.fromDegrees(-99.0, 37.0),
                                Cartographic.fromDegrees(-105.0, 37.0)
                                ]),
                            holes : [{
                                positions : ellipsoid.cartographicArrayToCartesianArray([
                                    Cartographic.fromDegrees(-103.0, 34.0),
                                    Cartographic.fromDegrees(-101.0, 34.0),
                                    Cartographic.fromDegrees(-101.0, 36.0),
                                    Cartographic.fromDegrees(-103.0, 36.0)
                                ])
                            }]
                        }]
                    }]
                },
                stRotation : 0.523598776
            }),
            pickData : 'polygon3'
        });
        widget.scene.getPrimitives().add(new Primitive({
            geometryInstances : polygonGeometry,
            appearance : new EllipsoidSurfaceAppearance({
                material : Material.fromType(scene.getContext(), 'Stripe')
            })
        }));

        var wall = new GeometryInstance({
            geometry : new WallGeometry({
                vertexFormat : VertexFormat.ALL,
                positions    : ellipsoid.cartographicArrayToCartesianArray([
                    Cartographic.fromDegrees(-125.0, 37.0, 100000.0),
                    Cartographic.fromDegrees(-125.0, 38.0, 100000.0),
                    Cartographic.fromDegrees(-120.0, 38.0, 100000.0),
                    Cartographic.fromDegrees(-120.0, 37.0, 100000.0),
                    Cartographic.fromDegrees(-125.0, 37.0, 100000.0)
                ])
            }),
            pickData : 'wall'
        });
        widget.scene.getPrimitives().add(new Primitive({
            geometryInstances : wall,
            appearance : new Appearance({
                material : Material.fromType(scene.getContext(), 'Wood'),
                renderState : {
                    depthTest : {
                        enabled : true
                    }
                }
            })
        }));
/*
        var handler = new ScreenSpaceEventHandler(scene.getCanvas());
        handler.setInputAction(
            function (movement) {
                var pickedObject = scene.pick(movement.endPosition);
                if (typeof pickedObject !== 'undefined') {
                    console.log(pickedObject);
                }
            },
            ScreenSpaceEventType.MOUSE_MOVE
        );
*/
        domClass.remove(win.body(), 'loading');
    });
});<|MERGE_RESOLUTION|>--- conflicted
+++ resolved
@@ -105,9 +105,8 @@
             pickData : 'geometry',
             color : Color.CORNFLOWERBLUE
         });
-<<<<<<< HEAD
-
-        var mesh1 = new GeometryInstance({
+
+        var geometry1 = new GeometryInstance({
             geometry : new ExtentGeometry({
                 vertexFormat : VertexFormat.ALL,
                 extent : new Extent(
@@ -121,14 +120,11 @@
                     height: 600000
                 }
             }),
-            pickData: 'mesh1',
+            pickData: 'geometry1',
             color: Color.BLUEVIOLET
         });
 
-        var mesh2 = new GeometryInstance({
-=======
         var geometry2 = new GeometryInstance({
->>>>>>> 4ad864cf
             geometry : new EllipsoidGeometry({
                 vertexFormat : VertexFormat.POSITION_AND_NORMAL,
                 ellipsoid : new Ellipsoid(500000.0, 500000.0, 1000000.0)
@@ -163,12 +159,7 @@
             color : Color.LIME
         });
         var primitive = new Primitive({
-<<<<<<< HEAD
-            geometries : [mesh, mesh2, mesh3, mesh4],
-=======
-            geometryInstances : [geometry, geometry2, geometry3, geometry4],
->>>>>>> 4ad864cf
-            appearance : new PerGeometryColorClosedTranslucentAppearance()
+            geometryInstances : [geometry, geometry2, geometry3, geometry4],            appearance : new PerGeometryColorClosedTranslucentAppearance()
         });
         scene.getPrimitives().add(primitive);
 
@@ -216,11 +207,7 @@
             pickData : 'geometry5'
         });
         scene.getPrimitives().add(new Primitive({
-<<<<<<< HEAD
-            geometryInstances : [mesh1, mesh5],
-=======
-            geometryInstances : geometry5,
->>>>>>> 4ad864cf
+            geometryInstances : [geometry1, geometry5],
             appearance :appearance,
             vertexCacheOptimize : false,
             releasegeometryInstances : true,
