--- conflicted
+++ resolved
@@ -670,36 +670,9 @@
   let skipped = 0;
   const errors = [];
 
-<<<<<<< HEAD
-  const prefix = `${uploadDirectory}/`;
-  await listAll(s3, bucketName, prefix, existingBlobs);
-  const files = await globby(
-    [
-      "Apps/**",
-      "Build/**",
-      "!Build/CesiumDev/**",
-      "Source/**",
-      "Specs/**",
-      "ThirdParty/**",
-      "*.md",
-      "favicon.ico",
-      "gulpfile.js",
-      "index.html",
-      "package.json",
-      "server.js",
-      "web.config",
-      "*.zip",
-      "*.tgz",
-    ],
-    {
-      dot: true, // include hidden files
-    }
-  );
-=======
   if (!isProduction) {
     await listAll(s3, bucketName, `${uploadDirectory}/`, existingBlobs);
   }
->>>>>>> 2f4aeb8c
 
   async function getContents(file, blobName) {
     const mimeLookup = getMimeType(blobName);
@@ -860,6 +833,7 @@
       [
         "Apps/**",
         "Build/**",
+        "!Build/CesiumDev/**",
         "Source/**",
         "Specs/**",
         "ThirdParty/**",
