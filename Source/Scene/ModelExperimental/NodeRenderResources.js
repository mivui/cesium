--- conflicted
+++ resolved
@@ -41,18 +41,6 @@
    */
   this.shaderBuilder = modelRenderResources.shaderBuilder.clone();
 
-<<<<<<< HEAD
-  /**
-   * The ID of the feature table to use for picking and styling. Inherited from the model
-   * render resources.
-   *
-   * @type {String}
-   * @readonly
-   *
-   * @private
-   */
-  this.featureTableId = modelRenderResources.featureTableId;
-
   /**
    * A dictionary mapping uniform name to functions that return the uniform
    * values. Inherited from the model render resources.
@@ -76,8 +64,6 @@
    */
   this.alphaOptions = clone(modelRenderResources.alphaOptions);
 
-=======
->>>>>>> 9503ed1a
   // other properties
   /**
    * A reference to the runtime node
