--- conflicted
+++ resolved
@@ -20,9 +20,6 @@
 } from "../../../Source/Cesium.js";
 
 describe("Scene/ModelExperimental/ModelExperimentalDrawCommand", function () {
-<<<<<<< HEAD
-  it("throws for undefined primitiveRenderResources", function () {
-=======
   const scratchModelMatrix = new Matrix4();
   const scratchExpectedMatrix = new Matrix4();
 
@@ -146,7 +143,6 @@
   }
 
   it("throws for undefined command", function () {
->>>>>>> 1f6483e8
     expect(function () {
       return new ModelExperimentalDrawCommand({
         command: undefined,
