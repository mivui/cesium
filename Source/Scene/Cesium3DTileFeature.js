/*global define*/
define([
        '../Core/Color',
        '../Core/defined',
        '../Core/defineProperties'
    ], function(
        Color,
        defined,
        defineProperties) {
    'use strict';

    /**
     * Provides access to a feature's properties stored in the tile's batch table, as well
     * as the ability to show/hide a feature and change its highlight color via
     * {@link Cesium3DTileFeature#show} and {@link Cesium3DTileFeature#color}, respectively.
     * <p>
     * Modifications to a <code>Cesium3DTileFeature</code> object have the lifetime of the tile's
     * content.  If the tile's content is unloaded, e.g., due to it going out of view and needing
     * to free space in the cache for visible tiles, listen to the {@link Cesium3DTileset#tileUnload} event to save any
     * modifications. Also listen to the {@link Cesium3DTileset#tileVisible} event to reapply any modifications.
     * </p>
     * <p>
     * Do not construct this directly.  Access it through {@link Cesium3DTileContent#getFeature}
     * or picking using {@link Scene#pick} and {@link Scene#pickPosition}.
     * </p>
     *
     * @alias Cesium3DTileFeature
     * @constructor
     *
     * @example
     * // On mouse over, display all the properties for a feature in the console log.
     * handler.setInputAction(function(movement) {
     *     var feature = scene.pick(movement.endPosition);
     *     if (feature instanceof Cesium.Cesium3DTileFeature) {
     *         var propertyNames = feature.getPropertyNames();
     *         var length = propertyNames.length;
     *         for (var i = 0; i < length; ++i) {
     *             var propertyName = propertyNames[i];
     *             console.log(propertyName + ': ' + feature.getProperty(propertyName));
     *         }
     *     }
     * }, Cesium.ScreenSpaceEventType.MOUSE_MOVE);
     */
    function Cesium3DTileFeature(tileset, content, batchId) {
        this._content = content;
<<<<<<< HEAD
        this._batchTable = content.batchTable;
        this._labelCollection = content._labelCollection;
        this._polylineCollection = content._polylineCollection;
=======
>>>>>>> 3a5d2699
        this._batchId = batchId;
        this._color = undefined;  // for calling getColor

        /**
         * All objects returned by {@link Scene#pick} have a <code>primitive</code> property.
         *
         * @type {Cesium3DTileset}
         *
         * @private
         */
        this.primitive = tileset;
    }

    defineProperties(Cesium3DTileFeature.prototype, {
        /**
         * Gets and sets if the feature will be shown. This is set for all features
         * when a style's show is evaluated.
         *
         * @memberof Cesium3DTileFeature.prototype
         *
         * @type {Boolean}
         *
         * @default true
         */
        show : {
            get : function() {
<<<<<<< HEAD
                if (defined(this._labelCollection)) {
                    var label = this._labelCollection.get(this._batchId);
                    return label.show;
                }
                return this._batchTable.getShow(this._batchId);
            },
            set : function(value) {
                if (defined(this._labelCollection)) {
                    var label = this._labelCollection.get(this._batchId);
                    label.show = value;
                    var polyline = this._polylineCollection.get(this._batchId);
                    polyline.show = value;
                } else {
                    this._batchTable.setShow(this._batchId, value);
                }
=======
                return this._content.batchTable.getShow(this._batchId);
            },
            set : function(value) {
                this._content.batchTable.setShow(this._batchId, value);
>>>>>>> 3a5d2699
            }
        },

        /**
         * Gets and sets the highlight color multiplied with the feature's color.  When
         * this is white, the feature's color is not changed. This is set for all features
         * when a style's color is evaluated.
         *
         * @memberof Cesium3DTileFeature.prototype
         *
         * @type {Color}
         *
         * @default {@link Color.WHITE}
         */
        color : {
            get : function() {
<<<<<<< HEAD
                if (defined(this._labelCollection)) {
                    var label = this._labelCollection.get(this._batchId);
                    return label.fillColor;
                }

=======
>>>>>>> 3a5d2699
                if (!defined(this._color)) {
                    this._color = new Color();
                }
                return this._content.batchTable.getColor(this._batchId, this._color);
            },
            set : function(value) {
<<<<<<< HEAD
                if (defined(this._labelCollection)) {
                    var label = this._labelCollection.get(this._batchId);
                    label.fillColor = value;
                    var polyline = this._polylineCollection.get(this._batchId);
                    polyline.show = value.alpha > 0.0;
                } else {
                    this._batchTable.setColor(this._batchId, value);
                }
            }
        },

        /**
         * Gets and sets the color for the anchor line.
         *
         * @memberof Cesium3DTileFeature.prototype
         *
         * @type {Color}
         *
         * @default {@link Color.WHITE}
         */
        anchorLineColor : {
            get : function() {
                if (defined(this._polylineCollection)) {
                    var polyline = this._polylineCollection.get(this._batchId);
                    return polyline.material.uniforms.color;
                }
                return undefined;
            },
            set : function(value) {
                if (defined(this._polylineCollection)) {
                    var polyline = this._polylineCollection.get(this._batchId);
                    polyline.material.uniforms.color = value;
                }
            }
        },

        font : {
            get : function() {
                if (defined(this._labelCollection)) {
                    var label = this._labelCollection.get(this._batchId);
                    return label.font;
                }
                return undefined;
            },
            set : function(value) {
                if (defined(this._labelCollection)) {
                    var label = this._labelCollection.get(this._batchId);
                    label.font = value;
                }
            }
        },

        outlineColor : {
            get : function() {
                if (defined(this._labelCollection)) {
                    var label = this._labelCollection.get(this._batchId);
                    return label.outlineColor;
                }
                return undefined;
            },
            set : function(value) {
                if (defined(this._labelCollection)) {
                    var label = this._labelCollection.get(this._batchId);
                    label.outlineColor = value;
                }
            }
        },

        outlineWidth : {
            get : function() {
                if (defined(this._labelCollection)) {
                    var label = this._labelCollection.get(this._batchId);
                    return label.outlineWidth;
                }
                return undefined;
            },
            set : function(value) {
                if (defined(this._labelCollection)) {
                    var label = this._labelCollection.get(this._batchId);
                    label.outlineWidth = value;
                }
            }
        },

        labelStyle : {
            get : function() {
                if (defined(this._labelCollection)) {
                    var label = this._labelCollection.get(this._batchId);
                    return label.style;
                }
                return undefined;
            },
            set : function(value) {
                if (defined(this._labelCollection)) {
                    var label = this._labelCollection.get(this._batchId);
                    label.style = value;
                }
            }
        },

        backgroundColor : {
            get : function() {
                if (defined(this._labelCollection)) {
                    var label = this._labelCollection.get(this._batchId);
                    return label.backgroundColor;
                }
                return undefined;
            },
            set : function(value) {
                if (defined(this._labelCollection)) {
                    var label = this._labelCollection.get(this._batchId);
                    label.backgroundColor = value;
                }
            }
        },

        backgroundXPadding : {
            get : function() {
                if (defined(this._labelCollection)) {
                    var label = this._labelCollection.get(this._batchId);
                    return label.backgroundPadding.x;
                }
                return undefined;
            },
            set : function(value) {
                if (defined(this._labelCollection)) {
                    var label = this._labelCollection.get(this._batchId);
                    label.backgroundPadding.x = value;
                }
            }
        },

        backgroundYPadding : {
            get : function() {
                if (defined(this._labelCollection)) {
                    var label = this._labelCollection.get(this._batchId);
                    return label.backgroundPadding.y;
                }
                return undefined;
            },
            set : function(value) {
                if (defined(this._labelCollection)) {
                    var label = this._labelCollection.get(this._batchId);
                    label.backgroundPadding.y = value;
                }
            }
        },

        backgroundEnabled : {
            get : function() {
                if (defined(this._labelCollection)) {
                    var label = this._labelCollection.get(this._batchId);
                    return label.showBackground;
                }
                return undefined;
            },
            set : function(value) {
                if (defined(this._labelCollection)) {
                    var label = this._labelCollection.get(this._batchId);
                    label.showBackground = value;
                }
            }
        },

        scaleByDistance : {
            get : function() {
                if (defined(this._labelCollection)) {
                    var label = this._labelCollection.get(this._batchId);
                    return label.scaleByDistance;
                }
                return undefined;
            },
            set : function(value) {
                if (defined(this._labelCollection)) {
                    var label = this._labelCollection.get(this._batchId);
                    label.scaleByDistance = value;
                }
            }
        },

        translucencyByDistance : {
            get : function() {
                if (defined(this._labelCollection)) {
                    var label = this._labelCollection.get(this._batchId);
                    return label.translucencyByDistance;
                }
                return undefined;
            },
            set : function(value) {
                if (defined(this._labelCollection)) {
                    var label = this._labelCollection.get(this._batchId);
                    label.translucencyByDistance = value;
                }
            }
        },

        distanceDisplayCondition : {
            get : function() {
                if (defined(this._labelCollection)) {
                    var label = this._labelCollection.get(this._batchId);
                    return label.distanceDisplayCondition;
                }
                return undefined;
            },
            set : function(value) {
                if (defined(this._labelCollection)) {
                    var label = this._labelCollection.get(this._batchId);
                    label.distanceDisplayCondition = value;
                    var polyline = this._polylineCollection.get(this._batchId);
                    polyline.distanceDisplayCondition = value;
                }
=======
                this._content.batchTable.setColor(this._batchId, value);
            }
        },

        /**
         * Gets the content of the tile containing the feature.
         *
         * @memberof Cesium3DTileFeature.prototype
         *
         * @type {Cesium3DTileContent}
         *
         * @readonly
         * @private
         */
        content : {
            get : function() {
                return this._content;
>>>>>>> 3a5d2699
            }
        }
    });

    /**
     * Returns whether the feature contains this property. This includes properties from this feature's
     * class and inherited classes when using a batch table hierarchy.
     *
     * @see {@link https://github.com/AnalyticalGraphicsInc/3d-tiles/tree/master/TileFormats/BatchTable#batch-table-hierarchy}
     *
     * @param {String} name The case-sensitive name of the property.
     * @returns {Boolean} Whether the feature contains this property.
     */
    Cesium3DTileFeature.prototype.hasProperty = function(name) {
        return this._content.batchTable.hasProperty(this._batchId, name);
    };

    /**
     * Returns an array of property names for the feature. This includes properties from this feature's
     * class and inherited classes when using a batch table hierarchy.
     *
     * @see {@link https://github.com/AnalyticalGraphicsInc/3d-tiles/tree/master/TileFormats/BatchTable#batch-table-hierarchy}
     *
     * @returns {String[]} The names of the feature's properties.
     */
    Cesium3DTileFeature.prototype.getPropertyNames = function() {
        return this._content.batchTable.getPropertyNames(this._batchId);
    };

    /**
     * Returns the value of the feature's property with the given name. This includes properties from this feature's
     * class and inherited classes when using a batch table hierarchy.
     * <p>
     * The value is copied before being returned.
     * </p>
     *
     * @see {@link https://github.com/AnalyticalGraphicsInc/3d-tiles/tree/master/TileFormats/BatchTable#batch-table-hierarchy}
     *
     * @param {String} name The case-sensitive name of the property.
     * @returns {*} The value of the property or <code>undefined</code> if the property does not exist.
     *
     * @example
     * // Display all the properties for a feature in the console log.
     * var propertyNames = feature.getPropertyNames();
     * var length = propertyNames.length;
     * for (var i = 0; i < length; ++i) {
     *     var propertyName = propertyNames[i];
     *     console.log(propertyName + ': ' + feature.getProperty(propertyName));
     * }
     */
    Cesium3DTileFeature.prototype.getProperty = function(name) {
        return this._content.batchTable.getProperty(this._batchId, name);
    };

    /**
     * Sets the value of the feature's property with the given name.
     * <p>
     * If a property with the given name doesn't exist, it is created.
     * </p>
     *
     * @param {String} name The case-sensitive name of the property.
     * @param {*} value The value of the property that will be copied.
     *
     * @exception {DeveloperError} Inherited batch table hierarchy property is read only.
     *
     * @example
     * var height = feature.getProperty('Height'); // e.g., the height of a building
     *
     * @example
     * var name = 'clicked';
     * if (feature.getProperty(name)) {
     *     console.log('already clicked');
     * } else {
     *     feature.setProperty(name, true);
     *     console.log('first click');
     * }
     */
    Cesium3DTileFeature.prototype.setProperty = function(name, value) {
        this._content.batchTable.setProperty(this._batchId, name, value);

        // PERFORMANCE_IDEA: Probably overkill, but maybe only mark the tile dirty if the
        // property is in one of the style's expressions or - if it can be done quickly -
        // if the new property value changed the result of an expression.
        this._content.featurePropertiesDirty = true;
    };

    /**
     * Returns whether the feature's class name equals <code>className</code>. Unlike {@link Cesium3DTileFeature#isClass}
     * this function only checks the feature's exact class and not inherited classes.
     * <p>
     * This function returns <code>false</code> if no batch table hierarchy is present.
     * </p>
     *
     * @param {String} className The name to check against.
     * @returns {Boolean} Whether the feature's class name equals <code>className</code>
     *
     * @private
     */
    Cesium3DTileFeature.prototype.isExactClass = function(className) {
        return this._content.batchTable.isExactClass(this._batchId, className);
    };

    /**
     * Returns whether the feature's class or any inherited classes are named <code>className</code>.
     * <p>
     * This function returns <code>false</code> if no batch table hierarchy is present.
     * </p>
     *
     * @param {String} className The name to check against.
     * @returns {Boolean} Whether the feature's class or inherited classes are named <code>className</code>
     *
     * @private
     */
    Cesium3DTileFeature.prototype.isClass = function(className) {
        return this._content.batchTable.isClass(this._batchId, className);
    };

    /**
     * Returns the feature's class name.
     * <p>
     * This function returns <code>undefined</code> if no batch table hierarchy is present.
     * </p>
     *
     * @returns {String} The feature's class name.
     *
     * @private
     */
    Cesium3DTileFeature.prototype.getExactClassName = function() {
        return this._content.batchTable.getExactClassName(this._batchId);
    };

    return Cesium3DTileFeature;
});<|MERGE_RESOLUTION|>--- conflicted
+++ resolved
@@ -43,12 +43,8 @@
      */
     function Cesium3DTileFeature(tileset, content, batchId) {
         this._content = content;
-<<<<<<< HEAD
-        this._batchTable = content.batchTable;
         this._labelCollection = content._labelCollection;
         this._polylineCollection = content._polylineCollection;
-=======
->>>>>>> 3a5d2699
         this._batchId = batchId;
         this._color = undefined;  // for calling getColor
 
@@ -75,12 +71,11 @@
          */
         show : {
             get : function() {
-<<<<<<< HEAD
                 if (defined(this._labelCollection)) {
                     var label = this._labelCollection.get(this._batchId);
                     return label.show;
                 }
-                return this._batchTable.getShow(this._batchId);
+                return this._content.batchTable.getShow(this._batchId);
             },
             set : function(value) {
                 if (defined(this._labelCollection)) {
@@ -89,14 +84,8 @@
                     var polyline = this._polylineCollection.get(this._batchId);
                     polyline.show = value;
                 } else {
-                    this._batchTable.setShow(this._batchId, value);
-                }
-=======
-                return this._content.batchTable.getShow(this._batchId);
-            },
-            set : function(value) {
-                this._content.batchTable.setShow(this._batchId, value);
->>>>>>> 3a5d2699
+                    this._content.batchTable.setShow(this._batchId, value);
+                }
             }
         },
 
@@ -113,234 +102,25 @@
          */
         color : {
             get : function() {
-<<<<<<< HEAD
                 if (defined(this._labelCollection)) {
                     var label = this._labelCollection.get(this._batchId);
                     return label.fillColor;
                 }
 
-=======
->>>>>>> 3a5d2699
                 if (!defined(this._color)) {
                     this._color = new Color();
                 }
                 return this._content.batchTable.getColor(this._batchId, this._color);
             },
             set : function(value) {
-<<<<<<< HEAD
                 if (defined(this._labelCollection)) {
                     var label = this._labelCollection.get(this._batchId);
                     label.fillColor = value;
                     var polyline = this._polylineCollection.get(this._batchId);
                     polyline.show = value.alpha > 0.0;
                 } else {
-                    this._batchTable.setColor(this._batchId, value);
-                }
-            }
-        },
-
-        /**
-         * Gets and sets the color for the anchor line.
-         *
-         * @memberof Cesium3DTileFeature.prototype
-         *
-         * @type {Color}
-         *
-         * @default {@link Color.WHITE}
-         */
-        anchorLineColor : {
-            get : function() {
-                if (defined(this._polylineCollection)) {
-                    var polyline = this._polylineCollection.get(this._batchId);
-                    return polyline.material.uniforms.color;
-                }
-                return undefined;
-            },
-            set : function(value) {
-                if (defined(this._polylineCollection)) {
-                    var polyline = this._polylineCollection.get(this._batchId);
-                    polyline.material.uniforms.color = value;
-                }
-            }
-        },
-
-        font : {
-            get : function() {
-                if (defined(this._labelCollection)) {
-                    var label = this._labelCollection.get(this._batchId);
-                    return label.font;
-                }
-                return undefined;
-            },
-            set : function(value) {
-                if (defined(this._labelCollection)) {
-                    var label = this._labelCollection.get(this._batchId);
-                    label.font = value;
-                }
-            }
-        },
-
-        outlineColor : {
-            get : function() {
-                if (defined(this._labelCollection)) {
-                    var label = this._labelCollection.get(this._batchId);
-                    return label.outlineColor;
-                }
-                return undefined;
-            },
-            set : function(value) {
-                if (defined(this._labelCollection)) {
-                    var label = this._labelCollection.get(this._batchId);
-                    label.outlineColor = value;
-                }
-            }
-        },
-
-        outlineWidth : {
-            get : function() {
-                if (defined(this._labelCollection)) {
-                    var label = this._labelCollection.get(this._batchId);
-                    return label.outlineWidth;
-                }
-                return undefined;
-            },
-            set : function(value) {
-                if (defined(this._labelCollection)) {
-                    var label = this._labelCollection.get(this._batchId);
-                    label.outlineWidth = value;
-                }
-            }
-        },
-
-        labelStyle : {
-            get : function() {
-                if (defined(this._labelCollection)) {
-                    var label = this._labelCollection.get(this._batchId);
-                    return label.style;
-                }
-                return undefined;
-            },
-            set : function(value) {
-                if (defined(this._labelCollection)) {
-                    var label = this._labelCollection.get(this._batchId);
-                    label.style = value;
-                }
-            }
-        },
-
-        backgroundColor : {
-            get : function() {
-                if (defined(this._labelCollection)) {
-                    var label = this._labelCollection.get(this._batchId);
-                    return label.backgroundColor;
-                }
-                return undefined;
-            },
-            set : function(value) {
-                if (defined(this._labelCollection)) {
-                    var label = this._labelCollection.get(this._batchId);
-                    label.backgroundColor = value;
-                }
-            }
-        },
-
-        backgroundXPadding : {
-            get : function() {
-                if (defined(this._labelCollection)) {
-                    var label = this._labelCollection.get(this._batchId);
-                    return label.backgroundPadding.x;
-                }
-                return undefined;
-            },
-            set : function(value) {
-                if (defined(this._labelCollection)) {
-                    var label = this._labelCollection.get(this._batchId);
-                    label.backgroundPadding.x = value;
-                }
-            }
-        },
-
-        backgroundYPadding : {
-            get : function() {
-                if (defined(this._labelCollection)) {
-                    var label = this._labelCollection.get(this._batchId);
-                    return label.backgroundPadding.y;
-                }
-                return undefined;
-            },
-            set : function(value) {
-                if (defined(this._labelCollection)) {
-                    var label = this._labelCollection.get(this._batchId);
-                    label.backgroundPadding.y = value;
-                }
-            }
-        },
-
-        backgroundEnabled : {
-            get : function() {
-                if (defined(this._labelCollection)) {
-                    var label = this._labelCollection.get(this._batchId);
-                    return label.showBackground;
-                }
-                return undefined;
-            },
-            set : function(value) {
-                if (defined(this._labelCollection)) {
-                    var label = this._labelCollection.get(this._batchId);
-                    label.showBackground = value;
-                }
-            }
-        },
-
-        scaleByDistance : {
-            get : function() {
-                if (defined(this._labelCollection)) {
-                    var label = this._labelCollection.get(this._batchId);
-                    return label.scaleByDistance;
-                }
-                return undefined;
-            },
-            set : function(value) {
-                if (defined(this._labelCollection)) {
-                    var label = this._labelCollection.get(this._batchId);
-                    label.scaleByDistance = value;
-                }
-            }
-        },
-
-        translucencyByDistance : {
-            get : function() {
-                if (defined(this._labelCollection)) {
-                    var label = this._labelCollection.get(this._batchId);
-                    return label.translucencyByDistance;
-                }
-                return undefined;
-            },
-            set : function(value) {
-                if (defined(this._labelCollection)) {
-                    var label = this._labelCollection.get(this._batchId);
-                    label.translucencyByDistance = value;
-                }
-            }
-        },
-
-        distanceDisplayCondition : {
-            get : function() {
-                if (defined(this._labelCollection)) {
-                    var label = this._labelCollection.get(this._batchId);
-                    return label.distanceDisplayCondition;
-                }
-                return undefined;
-            },
-            set : function(value) {
-                if (defined(this._labelCollection)) {
-                    var label = this._labelCollection.get(this._batchId);
-                    label.distanceDisplayCondition = value;
-                    var polyline = this._polylineCollection.get(this._batchId);
-                    polyline.distanceDisplayCondition = value;
-                }
-=======
-                this._content.batchTable.setColor(this._batchId, value);
+                    this._content.batchTable.setColor(this._batchId, value);
+                }
             }
         },
 
@@ -357,7 +137,209 @@
         content : {
             get : function() {
                 return this._content;
->>>>>>> 3a5d2699
+            }
+        },
+
+        /*
+         * Gets and sets the color for the anchor line.
+         *
+         * @memberof Cesium3DTileFeature.prototype
+         *
+         * @type {Color}
+         *
+         * @default {@link Color.WHITE}
+         */
+        anchorLineColor : {
+            get : function() {
+                if (defined(this._polylineCollection)) {
+                    var polyline = this._polylineCollection.get(this._batchId);
+                    return polyline.material.uniforms.color;
+                }
+                return undefined;
+            },
+            set : function(value) {
+                if (defined(this._polylineCollection)) {
+                    var polyline = this._polylineCollection.get(this._batchId);
+                    polyline.material.uniforms.color = value;
+                }
+            }
+        },
+
+        font : {
+            get : function() {
+                if (defined(this._labelCollection)) {
+                    var label = this._labelCollection.get(this._batchId);
+                    return label.font;
+                }
+                return undefined;
+            },
+            set : function(value) {
+                if (defined(this._labelCollection)) {
+                    var label = this._labelCollection.get(this._batchId);
+                    label.font = value;
+                }
+            }
+        },
+
+        outlineColor : {
+            get : function() {
+                if (defined(this._labelCollection)) {
+                    var label = this._labelCollection.get(this._batchId);
+                    return label.outlineColor;
+                }
+                return undefined;
+            },
+            set : function(value) {
+                if (defined(this._labelCollection)) {
+                    var label = this._labelCollection.get(this._batchId);
+                    label.outlineColor = value;
+                }
+            }
+        },
+
+        outlineWidth : {
+            get : function() {
+                if (defined(this._labelCollection)) {
+                    var label = this._labelCollection.get(this._batchId);
+                    return label.outlineWidth;
+                }
+                return undefined;
+            },
+            set : function(value) {
+                if (defined(this._labelCollection)) {
+                    var label = this._labelCollection.get(this._batchId);
+                    label.outlineWidth = value;
+                }
+            }
+        },
+
+        labelStyle : {
+            get : function() {
+                if (defined(this._labelCollection)) {
+                    var label = this._labelCollection.get(this._batchId);
+                    return label.style;
+                }
+                return undefined;
+            },
+            set : function(value) {
+                if (defined(this._labelCollection)) {
+                    var label = this._labelCollection.get(this._batchId);
+                    label.style = value;
+                }
+            }
+        },
+
+        backgroundColor : {
+            get : function() {
+                if (defined(this._labelCollection)) {
+                    var label = this._labelCollection.get(this._batchId);
+                    return label.backgroundColor;
+                }
+                return undefined;
+            },
+            set : function(value) {
+                if (defined(this._labelCollection)) {
+                    var label = this._labelCollection.get(this._batchId);
+                    label.backgroundColor = value;
+                }
+            }
+        },
+
+        backgroundXPadding : {
+            get : function() {
+                if (defined(this._labelCollection)) {
+                    var label = this._labelCollection.get(this._batchId);
+                    return label.backgroundPadding.x;
+                }
+                return undefined;
+            },
+            set : function(value) {
+                if (defined(this._labelCollection)) {
+                    var label = this._labelCollection.get(this._batchId);
+                    label.backgroundPadding.x = value;
+                }
+            }
+        },
+
+        backgroundYPadding : {
+            get : function() {
+                if (defined(this._labelCollection)) {
+                    var label = this._labelCollection.get(this._batchId);
+                    return label.backgroundPadding.y;
+                }
+                return undefined;
+            },
+            set : function(value) {
+                if (defined(this._labelCollection)) {
+                    var label = this._labelCollection.get(this._batchId);
+                    label.backgroundPadding.y = value;
+                }
+            }
+        },
+
+        backgroundEnabled : {
+            get : function() {
+                if (defined(this._labelCollection)) {
+                    var label = this._labelCollection.get(this._batchId);
+                    return label.showBackground;
+                }
+                return undefined;
+            },
+            set : function(value) {
+                if (defined(this._labelCollection)) {
+                    var label = this._labelCollection.get(this._batchId);
+                    label.showBackground = value;
+                }
+            }
+        },
+
+        scaleByDistance : {
+            get : function() {
+                if (defined(this._labelCollection)) {
+                    var label = this._labelCollection.get(this._batchId);
+                    return label.scaleByDistance;
+                }
+                return undefined;
+            },
+            set : function(value) {
+                if (defined(this._labelCollection)) {
+                    var label = this._labelCollection.get(this._batchId);
+                    label.scaleByDistance = value;
+                }
+            }
+        },
+
+        translucencyByDistance : {
+            get : function() {
+                if (defined(this._labelCollection)) {
+                    var label = this._labelCollection.get(this._batchId);
+                    return label.translucencyByDistance;
+                }
+                return undefined;
+            },
+            set : function(value) {
+                if (defined(this._labelCollection)) {
+                    var label = this._labelCollection.get(this._batchId);
+                    label.translucencyByDistance = value;
+                }
+            }
+        },
+
+        distanceDisplayCondition : {
+            get : function() {
+                if (defined(this._labelCollection)) {
+                    var label = this._labelCollection.get(this._batchId);
+                    return label.distanceDisplayCondition;
+                }
+                return undefined;
+            },
+            set : function(value) {
+                if (defined(this._labelCollection)) {
+                    var label = this._labelCollection.get(this._batchId);
+                    label.distanceDisplayCondition = value;
+                    var polyline = this._polylineCollection.get(this._batchId);
+                    polyline.distanceDisplayCondition = value;
+                }
             }
         }
     });
