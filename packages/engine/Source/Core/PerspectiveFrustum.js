import Check from "./Check.js";
import defaultValue from "./defaultValue.js";
import defined from "./defined.js";
import DeveloperError from "./DeveloperError.js";
import CesiumMath from "./Math.js";
import PerspectiveOffCenterFrustum from "./PerspectiveOffCenterFrustum.js";

/**
 * 视锥体由 6 个平面定义。
 * 每个平面都由一个 {@link Cartesian4} 对象表示，其中 x、y 和 z 分量
 * 定义垂直于平面的单位向量，w 分量是
 * 从原点/相机位置开始的平面。
 *
 * @alias PerspectiveFrustum
 * @constructor
 *
 * @param {object} [options]  对象，具有以下属性:
 * @param {number} [options.fov] 视野角 （FOV），以弧度为单位。
 * @param {number} [options.aspectRatio] 视锥体的宽度与高度的纵横比。
 * @param {number} [options.near=1.0] 近平面的距离。
 * @param {number} [options.far=500000000.0] 远平面的距离。
 * @param {number} [options.xOffset=0.0] x 方向的偏移量。
 * @param {number} [options.yOffset=0.0] y 方向的偏移量。
 *
 * @example
 * const frustum = new Cesium.PerspectiveFrustum({
 *     fov : Cesium.Math.PI_OVER_THREE,
 *     aspectRatio : canvas.clientWidth / canvas.clientHeight
 *     near : 1.0,
 *     far : 1000.0
 * });
 *
 * @see PerspectiveOffCenterFrustum
 */
function PerspectiveFrustum(options) {
  options = defaultValue(options, defaultValue.EMPTY_OBJECT);

  this._offCenterFrustum = new PerspectiveOffCenterFrustum();

  /**
   * 视场角度 （FOV），以弧度为单位。 将使用这个角度
   * 如果宽度大于高度，则作为水平 FOV，否则
   * 这将是垂直 FOV。
   * @type {number|undefined}
   * @default undefined
   */
  this.fov = options.fov;
  this._fov = undefined;
  this._fovy = undefined;

  this._sseDenominator = undefined;

  /**
   * 视锥体的宽度与高度的纵横比。
   * @type {number|undefined}
   * @default undefined
   */
  this.aspectRatio = options.aspectRatio;
  this._aspectRatio = undefined;

  /**
   * 近平面的距离。
   * @type {number}
   * @default 1.0
   */
  this.near = defaultValue(options.near, 1.0);
  this._near = this.near;

  /**
   * 远平面的距离。
   * @type {number}
   * @default 500000000.0
   */
  this.far = defaultValue(options.far, 500000000.0);
  this._far = this.far;

  /**
   * 在 x 方向上偏移视锥体。
   * @type {number}
   * @default 0.0
   */
  this.xOffset = defaultValue(options.xOffset, 0.0);
  this._xOffset = this.xOffset;

  /**
   * 在 y 方向上偏移视锥体。
   * @type {number}
   * @default 0.0
   */
  this.yOffset = defaultValue(options.yOffset, 0.0);
  this._yOffset = this.yOffset;
}

/**
 * 用于将对象打包到数组中的元素数量。
 * @type {number}
 */
PerspectiveFrustum.packedLength = 6;

/**
 * 将提供的实例存储到提供的数组中。
 *
 * @param {PerspectiveFrustum} value 要打包的值。
 * @param {number[]} array 要装入的数组。
 * @param {number} [startingIndex=0] 开始打包元素的数组的索引。
 *
 * @returns {number[]} 被装入的数组
 */
PerspectiveFrustum.pack = function (value, array, startingIndex) {
  //>>includeStart('debug', pragmas.debug);
  Check.typeOf.object("value", value);
  Check.defined("array", array);
  //>>includeEnd('debug');

  startingIndex = defaultValue(startingIndex, 0);

  array[startingIndex++] = value.fov;
  array[startingIndex++] = value.aspectRatio;
  array[startingIndex++] = value.near;
  array[startingIndex++] = value.far;
  array[startingIndex++] = value.xOffset;
  array[startingIndex] = value.yOffset;

  return array;
};

/**
 * 从打包数组中检索实例。
 *
 * @param {number[]} array 打包数组。
 * @param {number} [startingIndex=0] 要解压缩的元素的起始索引。
 * @param {PerspectiveFrustum} [result] 要在其中存储结果的对象。
 * @returns {PerspectiveFrustum} 修改后的结果参数 或新的 PerspectiveFrustum 实例（如果未提供）。
 */
PerspectiveFrustum.unpack = function (array, startingIndex, result) {
  //>>includeStart('debug', pragmas.debug);
  Check.defined("array", array);
  //>>includeEnd('debug');

  startingIndex = defaultValue(startingIndex, 0);

  if (!defined(result)) {
    result = new PerspectiveFrustum();
  }

  result.fov = array[startingIndex++];
  result.aspectRatio = array[startingIndex++];
  result.near = array[startingIndex++];
  result.far = array[startingIndex++];
  result.xOffset = array[startingIndex++];
  result.yOffset = array[startingIndex];

  return result;
};

function update(frustum) {
  //>>includeStart('debug', pragmas.debug);
  if (
    !defined(frustum.fov) ||
    !defined(frustum.aspectRatio) ||
    !defined(frustum.near) ||
    !defined(frustum.far)
  ) {
    throw new DeveloperError(
      "fov, aspectRatio, near, or far parameters are not set.",
    );
  }
  //>>includeEnd('debug');

  const changed =
    frustum.fov !== frustum._fov ||
    frustum.aspectRatio !== frustum._aspectRatio ||
    frustum.near !== frustum._near ||
    frustum.far !== frustum._far ||
    frustum.xOffset !== frustum._xOffset ||
    frustum.yOffset !== frustum._yOffset;

  if (!changed) {
    return;
  }

  //>>includeStart('debug', pragmas.debug);
  Check.typeOf.number.greaterThanOrEquals("fov", frustum.fov, 0.0);
  Check.typeOf.number.lessThan("fov", frustum.fov, Math.PI);

  Check.typeOf.number.greaterThanOrEquals(
    "aspectRatio",
    frustum.aspectRatio,
    0.0,
  );

  Check.typeOf.number.greaterThanOrEquals("near", frustum.near, 0.0);
  if (frustum.near > frustum.far) {
    throw new DeveloperError("near must be less than far.");
  }
  //>>includeEnd('debug');

  frustum._aspectRatio = frustum.aspectRatio;
  frustum._fov = frustum.fov;
  frustum._fovy =
    frustum.aspectRatio <= 1
      ? frustum.fov
      : Math.atan(Math.tan(frustum.fov * 0.5) / frustum.aspectRatio) * 2.0;
  frustum._near = frustum.near;
  frustum._far = frustum.far;
  frustum._sseDenominator = 2.0 * Math.tan(0.5 * frustum._fovy);
  frustum._xOffset = frustum.xOffset;
  frustum._yOffset = frustum.yOffset;

  const f = frustum._offCenterFrustum;

  f.top = frustum.near * Math.tan(0.5 * frustum._fovy);
  f.bottom = -f.top;
  f.right = frustum.aspectRatio * f.top;
  f.left = -f.right;
  f.near = frustum.near;
  f.far = frustum.far;

  f.right += frustum.xOffset;
  f.left += frustum.xOffset;
  f.top += frustum.yOffset;
  f.bottom += frustum.yOffset;
}

Object.defineProperties(PerspectiveFrustum.prototype, {
  /**
<<<<<<< HEAD
   * 获取从视图视锥体计算的透视投影矩阵。
=======
   * Gets the perspective projection matrix computed from the view frustum.
   * If necessary, the projection matrix will be recomputed.
   *
>>>>>>> 6c2e5204
   * @memberof PerspectiveFrustum.prototype
   * @type {Matrix4}
   * @readonly
   *
   * @see PerspectiveOffCenterFrustum#projectionMatrix.
   * @see PerspectiveFrustum#infiniteProjectionMatrix
   */
  projectionMatrix: {
    get: function () {
      update(this);
      return this._offCenterFrustum.projectionMatrix;
    },
  },

  /**
   * 从具有无限远平面的视图视锥体计算的透视投影矩阵。
   * @memberof PerspectiveFrustum.prototype
   * @type {Matrix4}
   * @readonly
   *
   * @see PerspectiveFrustum#projectionMatrix
   */
  infiniteProjectionMatrix: {
    get: function () {
      update(this);
      return this._offCenterFrustum.infiniteProjectionMatrix;
    },
  },

  /**
   * 获取垂直视野的角度，以弧度为单位。
   * @memberof PerspectiveFrustum.prototype
   * @type {number|undefined}
   * @readonly
   * @default undefined
   */
  fovy: {
    get: function () {
      update(this);
      return this._fovy;
    },
  },

  /**
   * @readonly
   * @private
   */
  sseDenominator: {
    get: function () {
      update(this);
      return this._sseDenominator;
    },
  },

  /**
   * 获取从视图视锥体计算的正交投影矩阵。
   * @memberof PerspectiveFrustum.prototype
   * @type {PerspectiveOffCenterFrustum}
   * @readonly
   * @private
   */
  offCenterFrustum: {
    get: function () {
      update(this);
      return this._offCenterFrustum;
    },
  },
});

/**
 * 为此视锥体创建剔除体积。
 *
 * @param {Cartesian3} position 眼睛位置。
 * @param {Cartesian3} direction 视图方向。
 * @param {Cartesian3} up 向上方向。
 * @returns {CullingVolume} 给定位置和方向的剔除体积。
 *
 * @example
 * // Check if a bounding volume intersects the frustum.
 * const cullingVolume = frustum.computeCullingVolume(cameraPosition, cameraDirection, cameraUp);
 * const intersect = cullingVolume.computeVisibility(boundingVolume);
 */
PerspectiveFrustum.prototype.computeCullingVolume = function (
  position,
  direction,
  up,
) {
  update(this);
  return this._offCenterFrustum.computeCullingVolume(position, direction, up);
};

/**
 * 返回像素的宽度和高度（以米为单位）。
 *
 * @param {number} drawingBufferWidth 绘图缓冲区的宽度。
 * @param {number} drawingBufferHeight 绘图缓冲区的高度。
 * @param {number} distance 到近平面的距离，以米为单位。
 * @param {number} pixelRatio 从像素空间到坐标空间的缩放因子。
 * @param {Cartesian2} result 要在其上存储结果的对象。
 * @returns {Cartesian2} 修改后的结果参数或 {@link Cartesian2} 的新实例，像素的宽度和高度分别位于 x 和 y 属性中。
 *
 * @exception {DeveloperError} drawingBufferWidth must be greater than zero.
 * @exception {DeveloperError} drawingBufferHeight must be greater than zero.
 * @exception {DeveloperError} pixelRatio must be greater than zero.
 *
 * @example
 * // Example 1
 * // Get the width and height of a pixel.
 * const pixelSize = camera.frustum.getPixelDimensions(scene.drawingBufferWidth, scene.drawingBufferHeight, 1.0, scene.pixelRatio, new Cesium.Cartesian2());
 *
 * @example
 * // Example 2
 * // Get the width and height of a pixel if the near plane was set to 'distance'.
 * // For example, get the size of a pixel of an image on a billboard.
 * const position = camera.position;
 * const direction = camera.direction;
 * const toCenter = Cesium.Cartesian3.subtract(primitive.boundingVolume.center, position, new Cesium.Cartesian3());      // vector from camera to a primitive
 * const toCenterProj = Cesium.Cartesian3.multiplyByScalar(direction, Cesium.Cartesian3.dot(direction, toCenter), new Cesium.Cartesian3()); // project vector onto camera direction vector
 * const distance = Cesium.Cartesian3.magnitude(toCenterProj);
 * const pixelSize = camera.frustum.getPixelDimensions(scene.drawingBufferWidth, scene.drawingBufferHeight, distance, scene.pixelRatio, new Cesium.Cartesian2());
 */
PerspectiveFrustum.prototype.getPixelDimensions = function (
  drawingBufferWidth,
  drawingBufferHeight,
  distance,
  pixelRatio,
  result,
) {
  update(this);
  return this._offCenterFrustum.getPixelDimensions(
    drawingBufferWidth,
    drawingBufferHeight,
    distance,
    pixelRatio,
    result,
  );
};

/**
 * 返回 PerspectiveFrustum 实例的副本。
 *
 * @param {PerspectiveFrustum} [result] 要在其上存储结果的对象。
 * @returns {PerspectiveFrustum} 修改后的结果参数或新的 PerspectiveFrustum 实例（如果未提供）。
 */
PerspectiveFrustum.prototype.clone = function (result) {
  if (!defined(result)) {
    result = new PerspectiveFrustum();
  }

  result.aspectRatio = this.aspectRatio;
  result.fov = this.fov;
  result.near = this.near;
  result.far = this.far;

  // force update of clone to compute matrices
  result._aspectRatio = undefined;
  result._fov = undefined;
  result._near = undefined;
  result._far = undefined;

  this._offCenterFrustum.clone(result._offCenterFrustum);

  return result;
};

/**
 * 对提供的 PerspectiveFrustum 组件进行比较，并返回
 * <code>true</code>，否则为<code>false</code>。
 *
 * @param {PerspectiveFrustum} [other] 右边 PerspectiveFrustum.
 * @returns {boolean} <code>true</code>，否则为<code>false</code>。
 */
PerspectiveFrustum.prototype.equals = function (other) {
  if (!defined(other) || !(other instanceof PerspectiveFrustum)) {
    return false;
  }

  update(this);
  update(other);

  return (
    this.fov === other.fov &&
    this.aspectRatio === other.aspectRatio &&
    this._offCenterFrustum.equals(other._offCenterFrustum)
  );
};

/**
 * 对提供的 PerspectiveFrustum 组件进行比较，并返回
 * <code>true</code> 如果它们通过了绝对或相对耐受性测试，
 * 否则 <code>false</code>。
 *
 * @param {PerspectiveFrustum} other 右边 PerspectiveFrustum.
 * @param {number} relativeEpsilon 用于相等性检验的相对容差。
 * @param {number} [absoluteEpsilon=relativeEpsilon] 用于相等性检验的绝对公差。
 * @returns {boolean} <code>true</code> 如果 this 和其他都在提供的 epsilon 内, 否则 <code>false</code>。
 */
PerspectiveFrustum.prototype.equalsEpsilon = function (
  other,
  relativeEpsilon,
  absoluteEpsilon,
) {
  if (!defined(other) || !(other instanceof PerspectiveFrustum)) {
    return false;
  }

  update(this);
  update(other);

  return (
    CesiumMath.equalsEpsilon(
      this.fov,
      other.fov,
      relativeEpsilon,
      absoluteEpsilon,
    ) &&
    CesiumMath.equalsEpsilon(
      this.aspectRatio,
      other.aspectRatio,
      relativeEpsilon,
      absoluteEpsilon,
    ) &&
    this._offCenterFrustum.equalsEpsilon(
      other._offCenterFrustum,
      relativeEpsilon,
      absoluteEpsilon,
    )
  );
};
export default PerspectiveFrustum;<|MERGE_RESOLUTION|>--- conflicted
+++ resolved
@@ -162,7 +162,7 @@
     !defined(frustum.far)
   ) {
     throw new DeveloperError(
-      "fov, aspectRatio, near, or far parameters are not set.",
+      "fov, aspectRatio, near, or far parameters are not set."
     );
   }
   //>>includeEnd('debug');
@@ -186,7 +186,7 @@
   Check.typeOf.number.greaterThanOrEquals(
     "aspectRatio",
     frustum.aspectRatio,
-    0.0,
+    0.0
   );
 
   Check.typeOf.number.greaterThanOrEquals("near", frustum.near, 0.0);
@@ -224,13 +224,9 @@
 
 Object.defineProperties(PerspectiveFrustum.prototype, {
   /**
-<<<<<<< HEAD
    * 获取从视图视锥体计算的透视投影矩阵。
-=======
-   * Gets the perspective projection matrix computed from the view frustum.
-   * If necessary, the projection matrix will be recomputed.
+   * 如有必要，将重新计算投影矩阵。
    *
->>>>>>> 6c2e5204
    * @memberof PerspectiveFrustum.prototype
    * @type {Matrix4}
    * @readonly
@@ -316,7 +312,7 @@
 PerspectiveFrustum.prototype.computeCullingVolume = function (
   position,
   direction,
-  up,
+  up
 ) {
   update(this);
   return this._offCenterFrustum.computeCullingVolume(position, direction, up);
@@ -357,7 +353,7 @@
   drawingBufferHeight,
   distance,
   pixelRatio,
-  result,
+  result
 ) {
   update(this);
   return this._offCenterFrustum.getPixelDimensions(
@@ -365,7 +361,7 @@
     drawingBufferHeight,
     distance,
     pixelRatio,
-    result,
+    result
   );
 };
 
@@ -431,7 +427,7 @@
 PerspectiveFrustum.prototype.equalsEpsilon = function (
   other,
   relativeEpsilon,
-  absoluteEpsilon,
+  absoluteEpsilon
 ) {
   if (!defined(other) || !(other instanceof PerspectiveFrustum)) {
     return false;
@@ -445,18 +441,18 @@
       this.fov,
       other.fov,
       relativeEpsilon,
-      absoluteEpsilon,
+      absoluteEpsilon
     ) &&
     CesiumMath.equalsEpsilon(
       this.aspectRatio,
       other.aspectRatio,
       relativeEpsilon,
-      absoluteEpsilon,
+      absoluteEpsilon
     ) &&
     this._offCenterFrustum.equalsEpsilon(
       other._offCenterFrustum,
       relativeEpsilon,
-      absoluteEpsilon,
+      absoluteEpsilon
     )
   );
 };
